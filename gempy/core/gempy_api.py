--- conflicted
+++ resolved
@@ -316,15 +316,9 @@
         if model.grid.active_grids[2] is np.True_:
             model.solutions.set_solution_to_topography(sol)
         if model.grid.active_grids[3] is np.True_:
-<<<<<<< HEAD
             model.solutions.set_solution_to_sections(sol)
-=======
-            l0, l1 = model.grid.get_grid_args('sections')
-            model.solutions.sections = sol[0][:, l0: l1]
-            model.solutions.sections_scalfield = sol[3][:, l0: l1].astype(float)
         if output == 'gravity':
             model.solutions.fw_gravity = sol[6]
->>>>>>> 626f9251
         if sort_surfaces:
             model.set_surface_order_from_solution()
         return model.solutions
