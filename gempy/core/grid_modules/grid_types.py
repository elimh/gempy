from gempy.utils.create_topography import Load_DEM_artificial, Load_DEM_GDAL
import numpy as np
import skimage
import matplotlib.pyplot as plt
from scipy.constants import G
from typing import Optional

import pandas as pn
class RegularGrid:
    """Class with the methods and properties to manage 3D regular grids where the model will be interpolated.

    Args:
        extent (np.ndarray):  [x_min, x_max, y_min, y_max, z_min, z_max]
        resolution (np.ndarray): [nx, ny, nz]

    Attributes:
        extent (np.ndarray):  [x_min, x_max, y_min, y_max, z_min, z_max]
        resolution (np.ndarray): [nx, ny, nz]
        values (np.ndarray): XYZ coordinates
        mask_topo (np.ndarray): TODO @elisa fill
        dx (float): size of the cells on x
        dy (float): size of the cells on y
        dz (float): size of the cells on z

    """
    def __init__(self, extent=None, resolution=None):
        self.resolution = np.ones((0, 3), dtype='int64')
        self.extent = np.empty(6, dtype='float64')
        self.values = np.empty((0, 3))
        self.mask_topo = np.empty((0,3), dtype=bool)
        if extent is not None and resolution is not None:
            self.set_regular_grid(extent, resolution)
            self.dx, self.dy, self.dz = self.get_dx_dy_dz()

    @staticmethod
    def create_regular_grid_3d(extent, resolution):
        """
        Method to create a 3D regular grid where is interpolated

        Args:
            extent (list):  [x_min, x_max, y_min, y_max, z_min, z_max]
            resolution (list): [nx, ny, nz].

        Returns:
            numpy.ndarray: Unraveled 3D numpy array where every row correspond to the xyz coordinates of a regular grid

        """

        dx, dy, dz = (extent[1] - extent[0]) / resolution[0], (extent[3] - extent[2]) / resolution[0], \
                     (extent[5] - extent[4]) / resolution[0]

        g = np.meshgrid(
            np.linspace(extent[0] + dx / 2, extent[1] - dx / 2, resolution[0], dtype="float64"),
            np.linspace(extent[2] + dy / 2, extent[3] - dy / 2, resolution[1], dtype="float64"),
            np.linspace(extent[4] + dz / 2, extent[5] - dz / 2, resolution[2], dtype="float64"), indexing="ij"
        )

        values = np.vstack(tuple(map(np.ravel, g))).T.astype("float64")
        return values

    def get_dx_dy_dz(self):
        dx = (self.extent[1] - self.extent[0]) / self.resolution[0]
        dy = (self.extent[3] - self.extent[2]) / self.resolution[1]
        dz = (self.extent[5] - self.extent[4]) / self.resolution[2]
        return dx, dy, dz

    def set_regular_grid(self, extent, resolution):
        """
        Set a regular grid into the values parameters for further computations
        Args:
             extent (list):  [x_min, x_max, y_min, y_max, z_min, z_max]
            resolution (list): [nx, ny, nz]
        """

        self.extent = np.asarray(extent, dtype='float64')
        self.resolution = np.asarray(resolution)
        self.values = self.create_regular_grid_3d(extent, resolution)
        self.length = self.values.shape[0]
        return self.values


class Sections:
    def __init__(self, regular_grid, section_dict):
        #todo tidy up
        self.regular_grid = regular_grid
        self.section_dict = section_dict
        self.names = np.array(list(self.section_dict.keys()))

        self.points = []
        self.resolution = []
        self.length = [0]
        self.dist = []
        self.get_section_params()
        self.calculate_distance()
        self.values = []
        self.xaxis = [] # these two are needed for plotting
        self.yaxis = []
        self.compute_section_coordinates()

        self.extent = None

    def _repr_html_(self):
        return pn.DataFrame.from_dict(self.section_dict, orient='index', columns=['start', 'stop', 'resolution']).to_html()

    def show(self):
        pass

    def get_section_params(self):
        for i, section in enumerate(self.names):
            points = [self.section_dict[section][0], self.section_dict[section][1]]
            self.points.append(points)
            #self.dist.append(np.sqrt((points[1][0]-points[0][0])**2+(points[1][1]-points[1][0])**2))
            self.resolution.append(self.section_dict[section][2])
            self.length.append(self.section_dict[section][2][0] * self.section_dict[section][2][1])
        self.length = np.array(self.length).cumsum()

    def calculate_distance(self):
        self.coordinates = np.array(self.points).ravel().reshape(-1, 4) #axis are x1,y1,x2,y2
        self.dist = np.sqrt(np.diff(self.coordinates[:, [0, 2]])**2 + np.diff(self.coordinates[:, [1, 3]])**2)

    def compute_section_coordinates(self):
        #todo can do that without loop with self.coordinates
        for i in range(len(self.names)):
            # todo don't do self
            xaxis = np.linspace(self.points[i][0][0], self.points[i][1][0], self.resolution[i][0], dtype="float64")
            yaxis = np.linspace(self.points[i][0][1], self.points[i][1][1], self.resolution[i][0], dtype="float64")
            zaxis = np.linspace(self.regular_grid.extent[4], self.regular_grid.extent[5], self.resolution[i][1],
                                     dtype="float64")
            Y, Z = np.meshgrid(yaxis, zaxis, indexing='ij')
            X, Z = np.meshgrid(xaxis, zaxis, indexing='ij')
            xyz = np.vstack((X.flatten(), Y.flatten(), Z.flatten())).T
            if i == 0:
                self.values = xyz
            else:
                self.values = np.vstack((self.values, xyz))

            self.xaxis.append(xaxis)
            self.yaxis.append(yaxis)

    def get_section_args(self, section_name: str):
        where = np.where(self.names == section_name)[0][0]
        return self.length[where], self.length[where+1]

    def get_section_grid(self, section_name: str):
        l0, l1 = self.get_section_args(section_name)
        return self.values[l0:l1]


class CustomGrid:
    """Object that contains arbitrary XYZ coordinates.

    Args:
        custom_grid (numpy.ndarray like): XYZ (in columns) of the desired coordinates

    Attributes:
        values (np.ndarray): XYZ coordinates
    """
    def __init__(self, custom_grid: np.ndarray):
        self.values = np.zeros((0, 3))
        self.set_custom_grid(custom_grid)

    def set_custom_grid(self, custom_grid: np.ndarray):
        """
        Give the coordinates of an external generated grid

        Args:
            custom_grid (numpy.ndarray like): XYZ (in columns) of the desired coordinates

        Returns:
              numpy.ndarray: Unraveled 3D numpy array where every row correspond to the xyz coordinates of a regular
               grid
        """
        custom_grid = np.atleast_2d(custom_grid)
        assert type(custom_grid) is np.ndarray and custom_grid.shape[1] is 3, 'The shape of new grid must be (n,3)' \
                                                                              ' where n is the number of points of ' \
                                                                              'the grid'

        self.values = custom_grid
        self.length = self.values.shape[0]
        return self.values


class GravityGrid():
    """
    TODO @Miguel
    """

    def __init__(self):
       # Grid.__init__(self)
        self.grid_type = 'irregular_grid'
        self.values = np.empty((0, 3))
        self.kernel_dxyz_left = np.empty((0, 3))
        self.kernel_dxyz_right = np.empty((0, 3))
        self.tz = np.empty((0))

    @staticmethod
    def create_irregular_grid_kernel(resolution, radio):
        if radio is not list or radio is not np.ndarray:
            radio = np.repeat(radio, 3)

        g_ = []
        g_2 = []
        d_ = []
        for xyz in [0, 1, 2]:

            if xyz == 2:
                g_.append(np.geomspace(0.01, 1, int(resolution[xyz])))
                g_2.append((np.concatenate(([0], g_[xyz])) + 0.05) * - radio[xyz]*1.2)
            else:
                g_.append(np.geomspace(0.01, 1, int(resolution[xyz] / 2)))
                g_2.append(np.concatenate((-g_[xyz][::-1], [0], g_[xyz])) * radio[xyz])
            d_.append(np.diff(np.pad(g_2[xyz], 1, 'reflect', reflect_type='odd')))

        g = np.meshgrid(*g_2)
        d_left = np.meshgrid(d_[0][:-1]/2, d_[1][:-1]/2, d_[2][:-1]/2)
        d_right = np.meshgrid(d_[0][1:]/2, d_[1][1:]/2, d_[2][1:]/2)
        kernel_g = np.vstack(tuple(map(np.ravel, g))).T.astype("float64")
        kernel_d_left = np.vstack(tuple(map(np.ravel, d_left))).T.astype("float64")
        kernel_d_right = np.vstack(tuple(map(np.ravel, d_right))).T.astype("float64")
        #
        # g_x =
        # g_y = np.geomspace(0.01, 1, int(resolution[1] / 2))
        # g_z = np.geomspace(0.01, 1, int(resolution[2] / 2))
        # g_x2 = np.concatenate((-g_x[::-1], [0], g_x)) * radio[0]
        # g_y2 = np.concatenate((-g_y[::-1], [0], g_y)) * radio[1]
        # g_z2 = np.concatenate((-g_z[::-1], [0], g_z)) * radio[2]
        #
        #
        #
        # dx = np.gradient(g_x2, edge_order=2)
        # dy = np.gradient(g_y2, edge_order=2)
        # dz = np.gradient(g_z2, edge_order=2)
        #
        # g = np.meshgrid(g_x2, g_y2, g_z2)
        # kernel = np.vstack(tuple(map(np.ravel, g))).T.astype("float64")
        return kernel_g, kernel_d_left, kernel_d_right

    def set_irregular_kernel(self, resolution, radio):
        self.kernel_centers, self.kernel_dxyz_left, self.kernel_dxyz_right = self.create_irregular_grid_kernel(
            resolution, radio)

        return self.kernel_centers
    #
    # def set_airborne_plane(self, z, ai_resolution):
    #
    #     # TODO Include all in the loop. At the moment I am tiling all grids and is useless
    #     # Rescale z
    #     z_res = z  # (z-self.interp_data.centers[2])/self.interp_data.rescaling_factor + 0.5001
    #     ai_extent_rescaled = (self.ai_extent - np.repeat(self.interp_data.centers, 2)) / \
    #                          self.interp_data.rescaling_factor + 0.5001
    #
    #     # Create xy meshgrid
    #     xy = np.meshgrid(np.linspace(ai_extent_rescaled.iloc[0], ai_extent_rescaled.iloc[1], self.ai_resolution[0]),
    #                      np.linspace(ai_extent_rescaled.iloc[2], ai_extent_rescaled.iloc[3], self.ai_resolution[1]))
    #     z = np.ones(self.ai_resolution[0] * self.ai_resolution[1]) * z_res
    #
    #     # Transformation
    #     xy_ravel = np.vstack(map(np.ravel, xy))
    #     airborne_plane = np.vstack((xy_ravel, z)).T.astype(self.interp_data.dtype)


    def set_irregular_grid(self, centers, kernel_centers=None, **kwargs):
        self.values =np.empty((0, 3))
        if kernel_centers is None:
            kernel_centers = self.set_irregular_kernel(**kwargs)

        centers = np.atleast_2d(centers)
        for i in centers:
            self.values = np.vstack((self.values, i + kernel_centers))

        self.length = self.values.shape[0]

    def set_tz_kernel(self, **kwargs):
        if self.kernel_centers.size == 0:
            self.set_irregular_kernel(**kwargs)

        grid_values = self.kernel_centers
       # dx, dy, dz = dxdydz

        s_gr_x = grid_values[:, 0]
        s_gr_y = grid_values[:, 1]
        s_gr_z = grid_values[:, 2]

        # getting the coordinates of the corners of the voxel...
        x_cor = np.stack((s_gr_x - self.kernel_dxyz_left[:, 0], s_gr_x + self.kernel_dxyz_right[:, 0]), axis=1)
        y_cor = np.stack((s_gr_y - self.kernel_dxyz_left[:, 1], s_gr_y + self.kernel_dxyz_right[:, 1]), axis=1)
        z_cor = np.stack((s_gr_z - self.kernel_dxyz_left[:, 2], s_gr_z + self.kernel_dxyz_right[:, 2]), axis=1)

        # ...and prepare them for a vectorial op
        x_matrix = np.repeat(x_cor, 4, axis=1)
        y_matrix = np.tile(np.repeat(y_cor, 2, axis=1), (1, 2))
        z_matrix = np.tile(z_cor, (1, 4))

        s_r = np.sqrt(x_matrix ** 2 + y_matrix ** 2 + z_matrix ** 2)

        # This is the vector that determines the sign of the corner of the voxel
        mu = np.array([1, -1, -1, 1, -1, 1, 1, -1])

        self.tz = (
            np.sum(- 1 *
                   G *
                   mu * (
                           x_matrix * np.log(y_matrix + s_r) +
                           y_matrix * np.log(x_matrix + s_r) -
                           z_matrix * np.arctan(x_matrix * y_matrix / (z_matrix * s_r))),
                   axis=1))

        return self.tz


class Topography:
    """
    TODO @Elisa
    """
    def __init__(self, regular_grid):
        self.regular_grid = regular_grid
        self.values = np.zeros((0, 3))

    def load_from_gdal(self, filepath):
        self.topo = Load_DEM_GDAL(filepath, self.regular_grid)
        self._create_init()
        self._fit2model()

    def load_random_hills(self, **kwargs):
        self.topo = Load_DEM_artificial(self.regular_grid, **kwargs)
        self._create_init()
        self._fit2model()

    def load_from_saved(self, filepath):
        #assert filepath ending is .npy
        assert filepath[-4:] == '.npy', 'The file must end on .npy'
        topo = np.load(filepath, allow_pickle=True)
        self.values_3D = topo[0]
        self.extent = topo[1]
        self.resolution = topo[2]
        self._fit2model()

    def _create_init(self):
        self.values_3D = self.topo.values_3D
        self.extent = self.topo.extent
        self.resolution = self.topo.resolution

    def _fit2model(self):
        self.values = np.vstack((
            self.values_3D[:, :, 0].ravel(), self.values_3D[:, :, 1].ravel(),
            self.values_3D[:, :, 2].ravel())).T.astype("float64")

        if np.any(self.regular_grid.extent[:4] - self.extent) != 0:
            print('obacht')
            # todo if grid extent bigger fill missing values with nans for chloe
            self._crop()

        if np.any(self.regular_grid.resolution[:2] - self.resolution) != 0:
            self._resize()
        else:
            self.values_3D_res = self.values_3D

        self.regular_grid.mask_topo = self._create_grid_mask()

    def _crop(self):
        pass

    def _resize(self):
        self.values_3D_res = skimage.transform.resize(self.values_3D,
                                                      (self.regular_grid.resolution[0], self.regular_grid.resolution[1]),
                                                      mode='constant',
                                                      anti_aliasing=False, preserve_range=True)

    def show(self):
        from mpl_toolkits.axes_grid1 import make_axes_locatable
        fig, ax = plt.subplots()
        CS= ax.contour(self.values_3D[:, :, 2], extent=(self.extent[:4]), colors='k', linestyles='solid')
        ax.clabel(CS, inline=1, fontsize=10, fmt='%d')
        CS2 = ax.contourf(self.values_3D[:, :, 2], extent=(self.extent[:4]), cmap='terrain')
        plt.axis('scaled')
        #plt.axes().set_aspect('equal','datalim')
        plt.xlabel('X')
        plt.ylabel('Y')
        plt.title('Model topography')
        divider = make_axes_locatable(ax)
        cax1 = divider.append_axes("right", size="5%", pad=0.05)
        #fig.colorbar(i, cax=cax1)
        cbar = plt.colorbar(CS2, cax=cax1)
        cbar.set_label('elevation')

    def save(self, filepath):
        np.save(filepath, np.array([self.values_3D, self.extent, self.resolution]))
        print('saved')

    def _create_grid_mask(self):
        ind = self._find_indices()
        gridz = self.regular_grid.values[:, 2].reshape(*self.regular_grid.resolution).copy()
        for x in range(self.regular_grid.resolution[0]):
            for y in range(self.regular_grid.resolution[1]):
                z = ind[x, y]
                gridz[x, y, z:] = 99999
        mask = (gridz == 99999)
<<<<<<< HEAD
        return mask#.swapaxes(0,1)# np.multiply(np.full(self.regular_grid.values.shape, True).T, mask.ravel()).T
=======
        return mask.swapaxes(0, 1)# np.multiply(np.full(self.regular_grid.values.shape, True).T, mask.ravel()).T
>>>>>>> 4abf37f3

    def _find_indices(self):
        zs = np.linspace(self.regular_grid.extent[4], self.regular_grid.extent[5], self.regular_grid.resolution[2])
        dz = (zs[-1] - zs[0]) / len(zs)
        return ((self.values_3D_res[:, :, 2] - zs[0]) / dz + 1).astype(int)

    def _line_in_section_DEP(self, direction='y', cell_number=0):
        # todo use slice2D of plotting class for this
        if np.any(self.resolution - self.regular_grid.resolution[:2]) != 0:
            cell_number_res = (self.resolution / self.regular_grid.resolution[:2] * cell_number).astype(int)
            cell_number = cell_number_res[0] if direction == 'x' else cell_number_res[1]
        print(cell_number_res, cell_number)
        print(self.values_3D[:,:,2].shape)
        if direction == 'x':
            topoline = self.values_3D[:, cell_number, :][:, [1, 2]].astype(int)
        elif direction == 'y':
            topoline = self.values_3D[cell_number, :, :][:, [0, 2]].astype(int)
        else:
            raise NotImplementedError
        return topoline

    def _line_in_section(self, direction='y', cell_number=1):
        if type(direction) == list:
            pass

        else:
            x = self.values_3D_res[:, :, 0]
            y = self.values_3D_res[:, :, 1]
            z = self.values_3D_res[:, :, 2]

            if direction == 'y':
                a = x[cell_number, :]
                b = y[cell_number, :]
                c = z[cell_number, :]
                assert len(np.unique(b)) == 1
                topoline = np.dstack((a, c)).reshape(-1, 2).astype(int)

            elif direction == 'x':
                a = x[:, cell_number]
                b = y[:, cell_number]
                c = z[:, cell_number]
                assert len(np.unique(a)) == 1
                topoline = np.dstack((b, c)).reshape(-1, 2).astype(int)

            elif direction == "z":
                print('not implemented')

        return topoline<|MERGE_RESOLUTION|>--- conflicted
+++ resolved
@@ -395,11 +395,7 @@
                 z = ind[x, y]
                 gridz[x, y, z:] = 99999
         mask = (gridz == 99999)
-<<<<<<< HEAD
-        return mask#.swapaxes(0,1)# np.multiply(np.full(self.regular_grid.values.shape, True).T, mask.ravel()).T
-=======
         return mask.swapaxes(0, 1)# np.multiply(np.full(self.regular_grid.values.shape, True).T, mask.ravel()).T
->>>>>>> 4abf37f3
 
     def _find_indices(self):
         zs = np.linspace(self.regular_grid.extent[4], self.regular_grid.extent[5], self.regular_grid.resolution[2])
