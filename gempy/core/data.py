import sys
from os import path

# This is for sphenix to find the packages
sys.path.append(path.dirname(path.dirname(path.abspath(__file__))))

import os
import numpy as np
import pandas as pn
from typing import Union
import warnings
from gempy.core.checkers import check_for_nans
from gempy.utils.meta import _setdoc
from gempy.plot.sequential_pile import StratigraphicPile
import re
import ipywidgets as widgets
pn.options.mode.chained_assignment = None
import skimage
from gempy.utils.create_topography import Load_DEM_artificial, Load_DEM_GDAL
import matplotlib.pyplot as plt
<<<<<<< HEAD
from IPython.core.display import HTML
=======
from gempy.core.grid_modules import grid_types
>>>>>>> 342ecc31


class MetaData(object):
    """
    Set of attibutes and methods that are not related directly with the geological model but more with the project

    Args:
        project_name (str): Name of the project. This is use as default value for some I/O actions

    Attributes:
        date (str): Time of the creations of the project
        project_name (str): Name of the project. This is use as default value for some I/O actions
    """

    def __init__(self, project_name='default_project'):
        import datetime
        now = datetime.datetime.now()
        self.date = now.strftime(" %Y-%m-%d %H:%M")

        if project_name is 'default_project':
            project_name += self.date

        self.project_name = project_name


class Grid(object):
    """
       Class to generate grids. This class is used to create points where to
       evaluate the geological model. So far only regular grids and custom_grids are implemented.

       Args:
           grid_type (str): type of pre-made grids provide by GemPy
           **kwargs: see args of the given grid type

       Attributes:
           grid_type (str): type of premade grids provide by GemPy
           resolution (list[int]): [x_min, x_max, y_min, y_max, z_min, z_max]
           extent (list[float]):  [nx, ny, nz]
           values (np.ndarray): coordinates where the model is going to be evaluated
           values_r (np.ndarray): rescaled coordinates where the model is going to be evaluated

    """
    def __init__(self, **kwargs):

        extent = kwargs.get('extent', [0, 1000, 0, 1000, -1000, 0])

        self.extent = np.atleast_1d(extent)
        self.values = np.empty((0, 3))
        self.values_r = np.empty((0, 3))
        self.length = np.empty(0)
        self.grid_types = np.array(['regular', 'custom', 'topography', 'gravity'])
        self.grid_active = np.zeros(4, dtype=bool)
        # All grid types must have values

        # Init optional grids
        self.custom_grid = None
        self.custom_grid_grid_active = False
        self.topography = None
        self.topography_grid_active = False
        self.gravity_grid = None
        self.gravity_grid_active = False

        # Init basic grid empty
        self.regular_grid = self.set_regular_grid(**kwargs)
        self.regular_grid_active = False

    def __str__(self):
        return 'Grid Object. Values: \n' + np.array2string(self.values)

    def __repr__(self):
        return 'Grid Object. Values: \n' + np.array_repr(self.values)

    def set_regular_grid(self, *args, **kwargs):

        self.regular_grid = grid_types.RegularGrid(*args, **kwargs)
        # print(kwargs, 'extent' in kwargs)
        if 'extent' in kwargs:
            self.extent = np.atleast_1d(kwargs['extent'])

        self.set_active('regular')
        return self.regular_grid

    def set_custom_grid(self, custom_grid: np.ndarray):
        self.custom_grid = grid_types.CustomGrid(custom_grid)
        self.set_active('custom')

    def set_topography(self, source='random', **kwargs):
        self.topography = grid_types.Topography(self.regular_grid)

        if source == 'random':
            self.topography.load_random_hills(**kwargs)
        elif source == 'gdal':
            filepath = kwargs.get('filepath', None)
            if filepath is not None:
                self.topography.load_from_gdal(filepath)
            else:
                print('to load a raster file, a path to the file must be provided')
        else:
            print('source must be either random or gdal')

        self.topography.show()

        self.set_active('topography')

    def set_gravity_grid(self):
        self.gravity_grid = grid_types.GravityGrid()
        self.grid_active = np.zeros(4, dtype=bool)
        self.set_active('gravity')

    def set_active(self, grid_name: Union[str, np.ndarray]):
        where = self.grid_types == grid_name
        self.grid_active += where
        self.update_grid_values()

    def set_inactive(self, grid_name: str):
        where = self.grid_types == grid_name
        self.grid_active -= where
        self.update_grid_values()

    def update_grid_values(self):
        self.length = np.empty((0))
        self.values = np.empty((0, 3))
        lengths = [0]

        for e, grid_types in enumerate([self.regular_grid, self.custom_grid, self.topography, self.gravity_grid]):
            if self.grid_active[e]:
                self.values = np.vstack((self.values, grid_types.values))
                lengths.append(grid_types.values.shape[0])
            else:
                lengths.append(0)

        self.length = np.array(lengths).cumsum()

    def get_grid_args(self, grid_name: str):
        assert type(grid_name) is str, 'Only one grid type can be retrieve'

        where = np.where(self.grid_types == grid_name)[0][0]
        return self.length[where], self.length[where+1]

    def get_grid(self, grid_name: str):
        assert type(grid_name) is str, 'Only one grid type can be retrieve'

        l_0, l_1 = self.get_grid_args(grid_name)
        return self.values[l_0:l_1]


class Grid_DEP(object):
    """
    Class to generate grids. This class is used to create points where to
    evaluate the geological model. So far only regular grids and custom_grids are implemented.

    Args:
        grid_type (str): type of pre-made grids provide by GemPy
        **kwargs: see args of the given grid type

    Attributes:
        grid_type (str): type of premade grids provide by GemPy
        resolution (list[int]): [x_min, x_max, y_min, y_max, z_min, z_max]
        extent (list[float]):  [nx, ny, nz]
        values (np.ndarray): coordinates where the model is going to be evaluated
        values_r (np.ndarray): rescaled coordinates where the model is going to be evaluated

    """

    def __init__(self, grid_type=None, **kwargs):

        self.grid_type = grid_type
        self.resolution = np.ones(3, dtype='int64')
        self.extent = np.empty(6, dtype='float64')
        self.values = np.empty((1, 3))
        self.values_r = np.empty((1, 3))
        self.length = self.values.shape[0]
        self.mask_topo = None

        if grid_type is 'regular_grid':
            self.set_regular_grid(**kwargs)
        elif grid_type is 'custom_grid':
            self.set_custom_grid(**kwargs)
        elif grid_type is None:
            pass
        else:
            warnings.warn('No valid grid_type. Grid is empty.')

    def __str__(self):
        return 'Grid Object. Values: \n' + np.array2string(self.values)

    def __repr__(self):
        return 'Grid Object. Values: \n' + np.array_repr(self.values)

    def set_custom_grid(self, custom_grid: np.ndarray):
        """
        Give the coordinates of an external generated grid

        Args:
            custom_grid (numpy.ndarray like): XYZ (in columns) of the desired coordinates

        Returns:
              numpy.ndarray: Unraveled 3D numpy array where every row correspond to the xyz coordinates of a regular
               grid
        """
        custom_grid = np.atleast_2d(custom_grid)
        assert type(custom_grid) is np.ndarray and custom_grid.shape[1] is 3, 'The shape of new grid must be (n,3)' \
                                                                              ' where n is the number of points of ' \
                                                                              'the grid'

        self.values = custom_grid
        self.length = self.values.shape[0]
        return self.values

    @staticmethod
    def create_regular_grid_3d(extent, resolution):
        """
        Method to create a 3D regular grid where is interpolated

        Args:
            extent (list):  [x_min, x_max, y_min, y_max, z_min, z_max]
            resolution (list): [nx, ny, nz].

        Returns:
            numpy.ndarray: Unraveled 3D numpy array where every row correspond to the xyz coordinates of a regular grid
        """

        dx, dy, dz = (extent[1] - extent[0]) / resolution[0], (extent[3] - extent[2]) / resolution[0], \
                     (extent[5] - extent[4]) / resolution[0]

        g = np.meshgrid(
            np.linspace(extent[0] + dx / 2, extent[1] - dx / 2, resolution[0], dtype="float64"),
            np.linspace(extent[2] + dy / 2, extent[3] - dy / 2, resolution[1], dtype="float64"),
            np.linspace(extent[4] + dz / 2, extent[5] - dz / 2, resolution[2], dtype="float64"), indexing="ij"
        )

        values = np.vstack(tuple(map(np.ravel, g))).T.astype("float64")
        return values

    def get_dx_dy_dz(self):
        dx = (self.extent[1] - self.extent[0]) / self.resolution[0]
        dy = (self.extent[3] - self.extent[2]) / self.resolution[1]
        dz = (self.extent[5] - self.extent[4]) / self.resolution[2]
        return dx, dy, dz

    def set_regular_grid(self, extent, resolution):
        """
        Set a regular grid into the values parameters for further computations
        Args:
             extent (list):  [x_min, x_max, y_min, y_max, z_min, z_max]
            resolution (list): [nx, ny, nz]
        """

        self.extent = np.asarray(extent, dtype='float64')
        self.resolution = np.asarray(resolution)
        self.values = self.create_regular_grid_3d(extent, resolution)
        self.length = self.values.shape[0]
        return self.values


class Series(object):
    """
    Series is a class that contains the relation between series/df and each individual surface/layer. This can be
    illustrated in the sequential pile.

    Args:
        series_distribution (dict or :class:`pn.core.frame.DataFrames`): with the name of the serie as key and the
         name of the surfaces as values.
        order(Optional[list]): order of the series by default takes the dictionary keys which until python 3.6 are
            random. This is important to set the erosion relations between the different series

    Attributes:
        categories_df (:class:`pn.core.frame.DataFrames`): Pandas data frame containing the series and the surfaces contained
            on them
        sequential_pile?

    """

    def __init__(self, faults, series_order=None, ):

        self.faults = faults

        if series_order is None:
            series_order = ['Default series']

        self.df = pn.DataFrame(np.array([[1, np.nan]]), index=pn.CategoricalIndex(series_order, ordered=False),
                               columns=['order_series', 'BottomRelation'])

        self.df['order_series'] = self.df['order_series'].astype(int)
        self.df['BottomRelation'] = pn.Categorical(['Erosion'], categories=['Erosion', 'Onlap', 'Fault'])

    def __repr__(self):
        return self.df.to_string()

    def _repr_html_(self):
        return self.df.to_html()

    def update_order_series(self):
        """
        Inex of df is categorical and order, but we need to numerate that order to map it later on to the Data dfs
        """
        self.df.at[:, 'order_series'] = pn.RangeIndex(1, self.df.shape[0] + 1)

    def set_series_index(self, series_order: Union[pn.DataFrame, list, np.ndarray], update_order_series=True):
        """
        Rewrite the index of the series df
        Args:
            series_order:
            update_order_series:

        Returns:

        """
        if isinstance(series_order, SurfacePoints):
            try:
                list_of_series = series_order.df['series'].unique()
            except KeyError:
                raise KeyError('Interface does not have series attribute')
        elif type(series_order) is list or type(series_order) is np.ndarray:
            list_of_series = np.atleast_1d(series_order)

        else:
            raise AttributeError('series_order is not neither list or SurfacePoints object.')

        series_idx = list_of_series
        # Categoriacal index does not have inplace
        # This update the categories
        self.df.index = self.df.index.set_categories(series_idx, rename=True)
        self.faults.df.index = self.faults.df.index.set_categories(series_idx, rename=True)
        self.faults.faults_relations_df.index = self.faults.faults_relations_df.index.set_categories(series_idx, rename=True)
        self.faults.faults_relations_df.columns = self.faults.faults_relations_df.columns.set_categories(series_idx, rename=True)

        # But we need to update the values too
        # TODO: isnt this the behaviour we get fif we do not do the rename=True?
        for c in series_order:
            self.df.loc[c, 'BottomRelation'] = 'Erosion'
            self.faults.df.loc[c, 'isFault'] = False
            self.faults.faults_relations_df.loc[c, c] = False

        self.faults.faults_relations_df.fillna(False, inplace=True)

        if update_order_series is True:
            self.update_order_series()

    def set_bottom_relation(self, series: Union[str, list], bottom_relation: Union[str, list]):
        self.df.loc[series, 'BottomRelation'] = bottom_relation

        if self.faults.df.loc[series, 'isFault'] is True:
            self.faults.set_is_fault(series, toggle=True)

        elif bottom_relation == 'Fault':
            self.faults.df.loc[series, 'isFault'] = True

    def add_series(self, series_list: Union[str, list], update_order_series=True):
        series_list = np.atleast_1d(series_list)

        # Remove from the list categories that already exist
        series_list = series_list[~np.in1d(series_list, self.df.index.categories)]

        idx = self.df.index.add_categories(series_list)
        self.df.index = idx
        self.update_faults_index()

        for c in series_list:
            self.df.loc[c, 'BottomRelation'] = 'Erosion'
            self.faults.df.loc[c] = [False, False]
            self.faults.faults_relations_df.loc[c, c] = False

        self.faults.faults_relations_df.fillna(False, inplace=True)

        if update_order_series is True:
            self.update_order_series()

    def delete_series(self, indices, update_order_series=True):
        self.df.drop(indices, inplace=True)
        self.faults.df.drop(indices, inplace=True)
        self.faults.faults_relations_df.drop(indices, axis=0, inplace=True)
        self.faults.faults_relations_df.drop(indices, axis=1, inplace=True)

        idx = self.df.index.remove_unused_categories()
        self.df.index = idx
        self.update_faults_index()

        if update_order_series is True:
            self.update_order_series()

    @_setdoc(pn.CategoricalIndex.rename_categories.__doc__)
    def rename_series(self, new_categories:Union[dict, list]):
        idx = self.df.index.rename_categories(new_categories)
        self.df.index = idx
        self.update_faults_index()

    @_setdoc([pn.CategoricalIndex.reorder_categories.__doc__, pn.CategoricalIndex.sort_values.__doc__])
    def reorder_series(self, new_categories:list):
        idx = self.df.index.reorder_categories(new_categories).sort_values()
        self.df.index = idx
        self.update_faults_index()

    def modify_order_series(self, new_value: int, idx: str):

        group = self.df['order_series']
        assert np.isin(new_value, group), 'new_value must exist already in the order_surfaces group.'
        old_value = group[idx]
        self.df['order_series'] = group.replace([new_value, old_value], [old_value, new_value])
        self.sort_series()
        self.update_faults_index()

        self.faults.sort_faults()
        return self

    def sort_series(self):
        self.df.sort_values(by='order_series', inplace=True)
        self.df.index = self.df.index.reorder_categories(self.df.index.get_values())

    def update_faults_index(self):
        idx = self.df.index
        self.faults.df.index = idx
        self.faults.faults_relations_df.index = idx
        self.faults.faults_relations_df.columns = idx

        # TODO: This is a hack for qgrid

        #  We need to add the qgrid special columns to categories
        self.faults.faults_relations_df.columns = self.faults.faults_relations_df.columns.add_categories(
            ['index', 'qgrid_unfiltered_index'])


class Faults(object):
    """
    Class that encapsulate faulting related content. Mainly, which surfaces/surfaces are faults. The fault network
    ---i.e. which faults offset other faults---and fault types---finite vs infinite
        Args:
            series (Series): Series object
            series_fault (list): List with the name of the series that are faults
            rel_matrix (numpy.array): 2D Boolean array with the logic. Rows affect (offset) columns

        Attributes:
           series (Series): Series object
           df (:class:`pn.core.frame.DataFrames`): Pandas data frame containing the series and if they are faults or
            not (otherwise they are lithologies) and in case of being fault if is finite
           faults_relations_df (:class:`pn.core.frame.DataFrames`): Pandas data frame containing the offsetting relations
            between each fault and the rest of the series (either other faults or lithologies)
           n_faults (int): Number of faults in the object
    """

    def __init__(self, series_fault=None, rel_matrix=None):

        self.df = pn.DataFrame(np.array([[False, False]]), index=pn.CategoricalIndex(['Default series']),
                               columns=['isFault', 'isFinite'], dtype=bool)

        self.faults_relations_df = pn.DataFrame(index=pn.CategoricalIndex(['Default series']),
                                                columns=pn.CategoricalIndex(['Default series', '']), dtype='bool')

        self.set_is_fault(series_fault=series_fault)
        self.set_fault_relation(rel_matrix=rel_matrix)
        self.n_faults = 0

    def __repr__(self):
        return self.df.to_string()

    def _repr_html_(self):
        return self.df.to_html()

    def sort_faults(self):
        self.df.sort_index(inplace=True)
        self.faults_relations_df.sort_index(inplace=True)
        self.faults_relations_df.sort_index(axis=1, inplace=True)

    def set_is_fault(self, series_fault: Union[str, list, np.ndarray] = None, toggle=False):
        """
        Set a flag to the series that are df.

        Args:
            series (Series): Series object
            series_fault(list or SurfacePoints): Name of the series which are df
        """
        series_fault = np.atleast_1d(series_fault)
        self.df['isFault'].fillna(False, inplace=True)

        if series_fault is None:
            series_fault = self.count_faults(self.df.index)

        if series_fault[0] is not None:
            assert np.isin(series_fault, self.df.index).all(), 'series_faults must already ' \
                                                                                      'exist in the the series df.'
            if toggle is True:
                self.df.loc[series_fault, 'isFault'] = self.df.loc[series_fault, 'isFault'] ^ True
            else:
                self.df.loc[series_fault, 'isFault'] = True
            self.df['isFinite'] = np.bitwise_and(self.df['isFault'], self.df['isFinite'])
            # Update default fault relations
            for a_series in series_fault:
                col_pos = self.faults_relations_df.columns.get_loc(a_series)
                self.faults_relations_df.iloc[col_pos, col_pos + 1:] = True

        self.n_faults = self.df['isFault'].sum()

        return self.df

    def set_is_finite_fault(self, series_fault=None, toggle=False):
        """
        Toggles given series' finite fault property.

        Args:
            series_fault (list): Name of the series
        """
        if series_fault[0] is not None:
            # check if given series is/are in dataframe
            assert np.isin(series_fault, self.df.index).all(), "series_fault must already exist" \
                                                                "in the series DataFrame."
            assert self.df.loc[series_fault].isFault.all(), "series_fault contains non-fault series" \
                                                            ", which can't be set as finite faults."
            # if so, toggle True/False for given series or list of series
            if toggle is True:
                self.df.loc[series_fault, 'isFinite'] = self.df.loc[series_fault, 'isFinite'] ^ True
            else:
                self.df.loc[series_fault, 'isFinite'] = self.df.loc[series_fault, 'isFinite']

        return self.df

    def set_fault_relation(self, rel_matrix=None):
        """
        Method to set the df that offset a given sequence and therefore also another fault

        Args:
            rel_matrix (numpy.array): 2D Boolean array with the logic. Rows affect (offset) columns
        """
        # TODO: block the lower triangular matrix of being changed
        if rel_matrix is None:
            rel_matrix = np.zeros((self.df.index.shape[0],
                                   self.df.index.shape[0]))
        else:
            assert type(rel_matrix) is np.ndarray, 'rel_matrix muxt be a 2D numpy array'
        self.faults_relations_df = pn.DataFrame(rel_matrix, index=self.df.index,
                                                columns=self.df.index, dtype='bool')

        self.faults_relations_df.iloc[np.tril(np.ones(self.df.index.shape[0])).astype(bool)] = False

        return self.faults_relations_df

    @staticmethod
    def count_faults(list_of_names):
        """
        Read the string names of the surfaces to detect automatically the number of df if the name
        fault is on the name.
        """
        faults_series = []
        for i in list_of_names:
            try:
                if ('fault' in i or 'Fault' in i) and 'Default' not in i:
                    faults_series.append(i)
            except TypeError:
                pass
        return faults_series


class Colors:
    def __init__(self, surfaces):
        self.surfaces = surfaces

    def generate_colordict_DEP(self, out = False):
        '''generate colordict that assigns black to faults and random colors to surfaces'''
        gp_defcols = [
            ['#325916', '#5DA629', '#78CB68', '#84C47A', '#129450'],
            ['#F2930C', '#F24C0C', '#E00000', '#CF522A', '#990902'],
            ['#26BEFF', '#227dac', '#443988', '#2A186C', '#0F5B90']]

        for i, series in enumerate(self.surfaces.df['series'].unique()):
            form_in_series = list(self.surfaces.df.loc[self.surfaces.df['series'] == series, 'surface'])
            newcols = gp_defcols[i][:len(form_in_series)]
            if i == 0:
                colordict = dict(zip(form_in_series, newcols))
            else:
                colordict.update(zip(form_in_series, newcols))
        if out:
            return colordict
        else:
            self.colordict = colordict

    def generate_colordict(self, out = False):
        """generate colordict that assigns black to faults and random colors to surfaces"""
        gp_defcols = ['#015482','#9f0052','#ffbe00','#728f02','#443988','#ff3f20','#325916','#5DA629']
        test = len(gp_defcols) >= len(self.surfaces.df)

        if test is False:
            from matplotlib._color_data import XKCD_COLORS as morecolors
            gp_defcols += list(morecolors.values())

        colordict = dict(zip(list(self.surfaces.df['surface']), gp_defcols[:len(self.surfaces.df)]))
        self.colordict_default = colordict
        if out:
            return colordict
        else:
            self.colordict = colordict

    def change_colors(self, cdict = None):
        ''' Updates the colors in self.colordict and in surfaces_df.
        Args:
            cdict: dict with surface names mapped to hex color codes, e.g. {'layer1':'#6b0318'}
            if None: opens jupyter widget to change colors interactively.

        Returns: None

        '''
        if cdict is not None:
            self._update_colors(cdict)
            return self.surfaces

        else:
            items = [widgets.ColorPicker(description=surface, value=color)
                     for surface, color in self.colordict.items()]

            colbox = widgets.VBox(items)
            print('Click to select new colors.')
            display(colbox)

            def on_change(v):
                self.colordict[v['owner'].description] = v['new']  # update colordict
                self._set_colors()

            for cols in colbox.children:
                cols.observe(on_change, 'value')

    def _update_colors(self, cdict=None):
        ''' Updates the colors in self.colordict and in surfaces_df.
        Args:
            cdict: dict with surface names mapped to hex color codes, e.g. {'layer1':'#6b0318'}

        Returns: None

        '''
        if cdict == None:
            # assert if one surface does not have color
            try:
                self._add_colors()
            except AttributeError:
                self.generate_colordict()
        else:
            for surf, color in cdict.items(): # map new colors to surfaces
                # assert this because user can set it manually
                assert surf in list(self.surfaces.df['surface']), str(surf) + ' is not a model surface'
                assert re.search(r'^#(?:[0-9a-fA-F]{3}){1,2}$', color), str(color) + ' is not a HEX color code'
                self.colordict[surf] = color

        self._set_colors()

    def _add_colors(self):
        '''assign color to last entry of surfaces df or check isnull and assign color there'''
        # can be done easier
        new_colors = self.generate_colordict(out=True)
       # print(new_colors)
        form2col = list(self.surfaces.df.loc[self.surfaces.df['color'].isnull(), 'surface'])
        # this is the dict in-build function to update colors
        self.colordict.update(dict(zip(form2col, [new_colors[x] for x in form2col])))

    def _set_colors(self):
        '''sets colordict in surfaces dataframe'''
        for surf, color in self.colordict.items():
            self.surfaces.df.loc[self.surfaces.df['surface'] == surf, 'color'] = color

    def set_default_colors(self, surfaces = None):
        if surfaces is not None:
            self.colordict[surfaces] = self.colordict_default[surfaces]
        self._set_colors()

    def make_faults_black(self, series_fault):
        faults_list = list(self.surfaces.df[self.surfaces.df.series.isin(series_fault)]['surface'])
        for fault in faults_list:
            if self.colordict[fault] == '#545352':
                self.set_default_colors(fault)
            else:
                self.colordict[fault] = '#545352'
                self._set_colors()

    def reset_default_colors(self):
        self.generate_colordict()
        self._set_colors()
        return self.surfaces


<<<<<<< HEAD
class Topography:
    # todo allow numpy array to be passed
    def __init__(self, model):
        self.model = model

    def load_from_gdal(self, filepath):
        self.topo = Load_DEM_GDAL(filepath, self.model)
        self._create()

    def load_random_hills(self,**kwargs):
        self.topo = Load_DEM_artificial(self.model, **kwargs)
        self._create()

    def _create(self):
        self.values_3D = self.topo.values_3D

        self.values = np.vstack((
            self.values_3D[:, :, 0].ravel(), self.values_3D[:, :, 1].ravel(),
            self.values_3D[:, :, 2].ravel())).T.astype("float64")

        self.extent = self.topo.extent
        self.resolution = self.topo.resolution

        if np.any(self.model.grid.extent[:4] - self.extent) != 0:
            print('obacht')
            self._crop()

        if np.any(self.model.grid.resolution[:2] - self.resolution) != 0:
            self._rescale()
        else:
            self.values_3D_res = self.values_3D
            self.values_res = self.values

        self.model.grid.mask_topo = self._create_grid_mask()

    def _crop(self):
        pass

    def _rescale(self):
        self.values_3D_res = skimage.transform.resize(self.values_3D,
                                                        (self.model.grid.resolution[0], self.model.grid.resolution[1]),
                                                        mode='constant',
                                                        anti_aliasing=False, preserve_range=True)

        self.values_res = np.vstack((
            self.values_3D_res[:, :, 0].ravel(), self.values_3D_res[:, :, 1].ravel(),
            self.values_3D_res[:, :, 2].ravel())).T.astype("float64")

    def show(self):
        print('showing...')
        plt.contour(self.topo.values_3D[:, :, 2], extent=(self.topo.extent[:4]), colors='k')
        plt.contourf(self.topo.values_3D[:, :, 2], extent=(self.topo.extent[:4]), cmap='terrain')
        cbar = plt.colorbar()
        cbar.set_label('elevation')
        plt.xlabel('X')
        plt.ylabel('Y')
        plt.title('Model topography')

    def _create_grid_mask(self):
        ind = self._find_indices()
        gridz = self.model.grid.values[:,2].reshape(50,50,50).copy()
        for x in range(self.model.grid.resolution[0]):
            for y in range(self.model.grid.resolution[1]):
                z = ind[x, y]
                gridz[x, y, z:] = 99999
        mask = (gridz == 99999)
        return np.multiply(np.full(self.model.grid.values.shape, True).T, mask.ravel()).T

    def _find_indices(self):
        zs = np.linspace(self.model.grid.extent[4], self.model.grid.extent[5], self.model.grid.resolution[2])
        dz = (zs[-1] - zs[0]) / len(zs)
        return ((self.values_3D_res[:, :, 2] - zs[0]) / dz).astype(int)

    def _line_in_section(self, direction='y', cell_number=0):
        # todo use slice2D of plotting class for this
        if np.any(self.topo.resolution - self.model.grid.resolution[:2]) != 0:
            print('Gefahr weil resolution')
            cell_number_res = (self.values_3D.shape[:2] / self.model.grid.resolution[:2] * cell_number).astype(int)
            cell_number = cell_number_res[0] if direction == 'x' else cell_number_res[1]
        if direction == 'x':
            topoline = self.values_3D[:, cell_number, :][:, [1, 2]].astype(int)
        elif direction == 'y':
            topoline = self.values_3D[cell_number, :, :][:, [0, 2]].astype(int)
        else:
            raise NotImplementedError
        return topoline
=======
# class Topography:
#     # todo allow numpy array to be passed
#     def __init__(self, grid: Grid):
#         self.grid = grid
#
#     def load_from_gdal(self, filepath):
#         self.topo = Load_DEM_GDAL(filepath, self.grid)
#         self._create()
#
#     def load_random_hills(self,**kwargs):
#         self.topo = Load_DEM_artificial(self.grid, **kwargs)
#         self._create()
#
#     def _create(self):
#         self.values_3D = self.topo.values_3D
#
#         self.values = np.vstack((
#             self.values_3D[:, :, 0].ravel(), self.values_3D[:, :, 1].ravel(),
#             self.values_3D[:, :, 2].ravel())).T.astype("float64")
#
#         self.extent = self.topo.extent
#         self.resolution = self.topo.resolution
#
#         if np.any(self.grid.extent[:4] - self.extent) != 0:
#             print('obacht')
#             self._crop()
#
#         if np.any(self.grid.resolution[:2] - self.resolution) != 0:
#             self._resize()
#         else:
#             self.values_3D_res = self.values_3D
#             self.values_res = self.values
#
#         self.grid.mask_topo = self._create_grid_mask()
#
#     def _crop(self):
#         pass
#
#     def _resize(self):
#         self.values_3D_res = skimage.transform.resize(self.values_3D,
#                                                       (self.grid.resolution[0], self.grid.resolution[1]),
#                                                       mode='constant',
#                                                       anti_aliasing=False, preserve_range=True)
#
#         self.values_res = np.vstack((
#             self.values_3D_res[:, :, 0].ravel(), self.values_3D_res[:, :, 1].ravel(),
#             self.values_3D_res[:, :, 2].ravel())).T.astype("float64")
#
#     def show(self):
#         print('showing...')
#         plt.contour(self.topo.values_3D[:, :, 2], extent=(self.topo.extent[:4]), colors='k')
#         plt.contourf(self.topo.values_3D[:, :, 2], extent=(self.topo.extent[:4]), cmap='terrain')
#         cbar = plt.colorbar()
#         cbar.set_label('elevation')
#         plt.xlabel('X')
#         plt.ylabel('Y')
#         plt.title('Model topography')
#
#     def _create_grid_mask(self):
#         ind = self._find_indices()
#         gridz = self.grid.values[:, 2].reshape(50, 50, 50).copy()
#         for x in range(self.grid.resolution[0]):
#             for y in range(self.grid.resolution[1]):
#                 z = ind[x, y]
#                 gridz[x, y, z:] = 99999
#         mask = (gridz == 99999)
#         return np.multiply(np.full(self.grid.values.shape, True).T, mask.ravel()).T
#
#     def _find_indices(self):
#         zs = np.linspace(self.grid.extent[4], self.grid.extent[5], self.grid.resolution[2])
#         dz = (zs[-1] - zs[0]) / len(zs)
#         return ((self.values_3D_res[:, :, 2] - zs[0]) / dz).astype(int)
#
#     def _line_in_section(self, direction='y', cell_number=0):
#         # todo use slice2D of plotting class for this
#         if np.any(self.topo.resolution - self.grid.resolution[:2]) != 0:
#             print('Gefahr weil resolution')
#             cell_number_res = (self.values_3D.shape[:2] / self.grid.resolution[:2] * cell_number).astype(int)
#             cell_number = cell_number_res[0] if direction == 'x' else cell_number_res[1]
#         if direction == 'x':
#             topoline = self.values_3D[cell_number, :, :][:, [0, 2]].astype(int)
#         elif direction == 'y':
#             topoline = self.values_3D[:, cell_number, :][:, [1, 2]].astype(int)
#         else:
#             raise NotImplementedError
#         return topoline
>>>>>>> 342ecc31


class Surfaces(object):
    """
    Class that contains the surfaces of the model and the values of each of them.

    Args:
        values_array (np.ndarray): 2D array with the values of each surface
        properties names (list or np.ndarray): list containing the names of each properties
        surface_names (list or np.ndarray): list contatinig the names of the surfaces


    Attributes:
        df (:class:`pn.core.frame.DataFrames`): Pandas data frame containing the surfaces names and the value
         used for each voxel in the final model and the lithological order
        surface_names (list[str]): List in order of the surfaces
    """

    def __init__(self, series: Series, values_array=None, properties_names=None, surface_names=None,
                 ):

        self._columns = ['surface', 'series', 'order_surfaces', 'isBasement', 'color', 'vertices', 'edges', 'id']
        self._columns_vis = ['surface', 'series', 'order_surfaces', 'isBasement', 'color', 'id']
        self._n_properties = len(self._columns) -1
        self.series = series
        self.colors = Colors(self)

        df_ = pn.DataFrame(columns=self._columns)
        self.df = df_.astype({'surface': str, 'series': 'category',
                              'order_surfaces': int, 'isBasement': bool,
                              'color': bool, 'id': int, 'vertices': object, 'edges': object})

        if (np.array(sys.version_info[:2]) <= np.array([3, 6])).all():
            self.df: pn.DataFrame

        self.df['series'].cat.add_categories(['Default series'], inplace=True)
        if surface_names is not None:
            self.set_surfaces_names(surface_names)
      #  else:
      #      self.add_surface(['surface1', 'surface2'])
        if values_array is not None:
            self.set_surfaces_values(values_array=values_array, properties_names=properties_names)


        self.sequential_pile = StratigraphicPile(self.series, self.df)

    def __repr__(self):
        return self.df.to_string()

    def _repr_html_(self):
        #return self.df.to_html()
        #c_ = self.df.columns[~(self.df.columns.isin(self._columns_vis))]

        return self.df.style.applymap(self.background_color, subset=['color']).render()

    def _repr_html2_(self, df):
        return df.style.applymap(self.background_color, subset=['color']).render()

    def _repr_html_new_(self):
        idx = list(self.df[self.df['order_surfaces']==1]['id']-1)
        tables = np.array_split(self.df[self._columns_vis], idx)[1:]
        return display(HTML(
            '<table><tr style="background-color:white;">' +
            ''.join(['<td>' + self._repr_html2_(table) + '</td>' + '<tr>\n' for table in tables]) +
            '</tr></table>'
        ))


        #return self.df[self._columns_vis].style.applymap(self.background_color, subset=['color']).render()

    def background_color(self, value):
        if type(value) == str:
            return "background-color: %s" % value

    def update_sequential_pile(self):
        """
        Method to update the sequential pile plot
        Returns:

        """
        self.sequential_pile = StratigraphicPile(self.series, self.df)

# region set formation names
    def set_surfaces_names(self, list_names: list, update_df=True):
        """
         Method to set the names of the surfaces in order. This applies in the surface column of the df
         Args:
             list_names (list[str]):

         Returns:
             None
         """
        if type(list_names) is list or type(list_names) is np.ndarray:
            list_names = np.asarray(list_names)

        else:
            raise AttributeError('list_names must be either array_like type')

        # Deleting all columns if they exist
        # TODO check if some of the names are in the df and not deleting them?
        self.df.drop(self.df.index, inplace=True)

        self.df['surface'] = list_names

        # Changing the name of the series is the only way to mutate the series object from surfaces
        if update_df is True:
            self.map_series()
            self.update_id()
            self.set_basement()
            self.update_order_surfaces()
            self.colors._update_colors()
            self.update_sequential_pile()
        return True

    def set_default_surface_name(self):
        if self.df.shape[0] == 0:
            # TODO DEBUG: I am not sure that surfaces always has at least one entry. Check it
            self.set_surfaces_names(['surface1', 'basement'])
        return self

    def set_surfaces_names_from_surface_points(self, surface_points):
        self.set_surfaces_names(surface_points.df['surface'].unique())

    def add_surface(self, surface_list: Union[str, list], update_df=True):
        surface_list = np.atleast_1d(surface_list)

        # Remove from the list categories that already exist
        surface_list = surface_list[~np.in1d(surface_list, self.df['surface'].values)]

        for c in surface_list:
            idx = self.df.index.max()
            if idx is np.nan:
                idx = -1
            self.df.loc[idx + 1, 'surface'] = c

        if update_df is True:
            self.map_series()
            self.update_id()
            self.set_basement()
            self.update_order_surfaces()
            self.colors._update_colors()
            self.update_sequential_pile()
        return True

    def delete_surface(self, indices: Union[int, str, list, np.ndarray], update_id=True):

        indices = np.atleast_1d(indices)
        if indices.dtype == int:
            self.df.drop(indices, inplace=True)
        else:
            self.df.drop(self.df.index[self.df['surface'].isin(indices)])
        if update_id is True:
            self.update_id()
            self.set_basement()
            self.update_order_surfaces()
            self.update_sequential_pile()
        return True

    @_setdoc([pn.CategoricalIndex.reorder_categories.__doc__, pn.CategoricalIndex.sort_values.__doc__])
    def reorder_surfaces_DEP(self, list_names):
        """"""

        # check if list_names are all already in the columns
        assert self.df['surface'].shape[0] == len(list_names), 'list_names and the surface column mush have the same' \
                                                                 'lenght'
        assert self.df['surface'].isin(list_names).all(), 'Every element of list_names must already exist in the df'

        self.df['surface'] = list_names
        self.set_basement()
        #self.colors.update_colors()

    @_setdoc(pn.Series.replace.__doc__)
    def rename_surfaces(self, to_replace:Union[str, list, dict],  **kwargs):
        if np.isin(to_replace, self.df['surface']).any():
            print('Two surfaces cannot have the same name.')
        else:
            self.df['surface'].replace(to_replace,  inplace=True, **kwargs)
        return True

    def update_order_surfaces(self):
        #self.df['order_surfaces'] = 1
        self.df['order_surfaces'] = self.df.groupby('series').cumcount() + 1

    def modify_order_surfaces(self, new_value: int, idx: int, series: str = None):

        if series is None:
            series = self.df.loc[idx, 'series']

        group = self.df.groupby('series').get_group(series)['order_surfaces']
        assert np.isin(new_value, group), 'new_value must exist already in the order_surfaces group.'
        old_value = group[idx]
        self.df.loc[group.index, 'order_surfaces'] = group.replace([new_value, old_value], [old_value, new_value])
        self.sort_surfaces()
        self.set_basement()

    def sort_surfaces(self):

        self.df.sort_values(by=['series', 'order_surfaces'], inplace=True)
        self.update_id()
        return self.df

    def set_basement(self):
        """


        Returns:
            True
        """
        self.df['isBasement'] = False
        idx = self.df.last_valid_index()
        if idx is not None:
            self.df.loc[idx, 'isBasement'] = True

        # TODO add functionality of passing the basement and calling reorder to push basement surface to the bottom
        #  of the data frame

        assert self.df['isBasement'].values.astype(bool).sum() <= 1, 'Only one surface can be basement'
# endregion

# set_series
    def map_series(self, mapping_object: Union[dict, pn.Categorical] = None, idx=None):
        """

        Args:
            mapping_object:

        Returns:

        """

        # Updating surfaces['series'] categories
        self.df['series'].cat.set_categories(self.series.df.index, inplace=True)

        # TODO Fixing this. It is overriding the formtions already mapped
        if mapping_object is not None:
            # If none is passed and series exist we will take the name of the first series as a default

            if type(mapping_object) is dict:

                s = []
                f = []
                for k, v in mapping_object.items():
                    for form in np.atleast_1d(v):
                        s.append(k)
                        f.append(form)

                new_series_mapping = pn.DataFrame([pn.Categorical(s, self.series.df.index)],
                                                   f, columns=['series'])

            elif isinstance(mapping_object, pn.Categorical):
                # This condition is for the case we have surface on the index and in 'series' the category
                new_series_mapping = mapping_object

            else:
                raise AttributeError(str(type(mapping_object))+' is not the right attribute type.')

            # Checking which surfaces are on the list to be mapped
            b = self.df['surface'].isin(new_series_mapping.index)
            idx = self.df.index[b]

            # Mapping
            self.df.loc[idx, 'series'] = self.df.loc[idx, 'surface'].map(new_series_mapping['series'])

        # Fill nans
        self.df['series'].fillna(self.series.df.index.values[-1], inplace=True)

        # Reorganize the pile
        self.update_order_surfaces()
        self.sort_surfaces()
        self.set_basement()

# endregion

# region update_id
    def update_id(self, id_list: list = None):
        """
        Set id of the layers (1 based)
        Args:
            df:

        Returns:

        """

        if id_list is None:
            id_list = self.df.reset_index().index + 1

        self.df['id'] = id_list

        return self.df
# endregion

    def add_surfaces_values(self, values_array: Union[np.ndarray, list], properties_names: list = np.empty(0)):
        values_array = np.atleast_2d(values_array)
        properties_names = np.asarray(properties_names)
        if properties_names.shape[0] != values_array.shape[0]:
            for i in range(values_array.shape[0]):
                properties_names = np.append(properties_names, 'value_' + str(i))

        for e, p_name in enumerate(properties_names):
            try:
                self.df.loc[:, p_name] = values_array[e]
            except ValueError:
                raise ValueError('value_array must have the same length in axis 0 as the number of surfaces')
        return self

    def delete_surface_values(self, properties_names):
        properties_names = np.asarray(properties_names)
        self.df.drop(properties_names, axis=1, inplace=True)
        return True

    def set_surfaces_values(self, values_array: Union[np.ndarray, list], properties_names: list = np.empty(0)):
        # Check if there are values columns already
        old_prop_names = self.df.columns[~self.df.columns.isin(['surface', 'series', 'order_surfaces',
                                                                'id', 'isBasement', 'color'])]
        # Delete old
        self.delete_surface_values(old_prop_names)

        # Create new
        self.add_surfaces_values(values_array, properties_names)
        return self

    def modify_surface_values(self, idx, properties_names, values):
        """Method to modify values using loc of pandas"""
        properties_names = np.atleast_1d(properties_names)
        assert ~np.isin(properties_names, ['surface', 'series', 'order_surfaces', 'id', 'isBasement', 'color']),\
            'only property names can be modified with this method'

        self.df.loc[idx, properties_names] = values


class GeometricData(object):
    """
    Parent class of the objects which contatin the input parameters: surface_points and orientations. This class contain
    the common methods for both types of data sets.
    """

    def __init__(self, surfaces: Surfaces):

        self.surfaces = surfaces
        self.df = pn.DataFrame()

    def __repr__(self):
        return self.df.to_string()

    def _repr_html_(self):
        return self.df.to_html()

    def update_series_category(self):
        self.df['series'].cat.set_categories(self.surfaces.df['series'].cat.categories, inplace=True)

    def set_dependent_properties(self):
        # series
        self.df['series'] = 'Default series'
        self.df['series'] = self.df['series'].astype('category', copy=True)
        self.df['series'].cat.set_categories(self.surfaces.df['series'].cat.categories, inplace=True)

        # id
        self.df['id'] = np.nan

        # order_series
        self.df['order_series'] = 1

    @staticmethod
    def read_data(file_path, **kwargs):
        """
        Read method of pandas for different types of tabular data
        Args:
            file_path(str):
            **kwargs:  See pandas read_table

        Returns:
             pandas.core.frame.DataFrame: Data frame with the raw data
        """
        if 'sep' not in kwargs:
            kwargs['sep'] = ','

        table = pn.read_csv(file_path, **kwargs)

        return table

    def sort_table(self):
        """
        First we sort the dataframes by the series age. Then we set a unique number for every surface and resort
        the surfaces. All inplace
        """

        # We order the pandas table by surface (also by series in case something weird happened)
        self.df.sort_values(by=['order_series', 'id'],
                            ascending=True, kind='mergesort',
                            inplace=True)
        return self.df

    def map_data_from_series(self, series, property:str, idx=None):
        """

        """
        if idx is None:
            idx = self.df.index

        idx = np.atleast_1d(idx)
        self.df.loc[idx, property] = self.df['series'].map(series.df[property])

    def set_series_categories_from_series(self, series: Series):
        self.df['series'].cat.set_categories(series.df.index, inplace=True)
        return True

    def set_surface_categories_from_surfaces(self, surfaces: Surfaces):
        self.df['surface'].cat.set_categories(surfaces.df['surface'], inplace=True)
        return True

    def map_data_from_surfaces(self, surfaces, property:str, idx=None):
        """Map properties of surfaces---series, id, values--- into a data df"""

        if idx is None:
            idx = self.df.index
        idx = np.atleast_1d(idx)
        if property is 'series':
            if surfaces.df.loc[~surfaces.df['isBasement']]['series'].isna().sum() != 0:
                raise AttributeError('Surfaces does not have the correspondent series assigned. See'
                                     'Surfaces.map_series_from_series.')

        self.df.loc[idx, property] = self.df.loc[idx, 'surface'].map(surfaces.df.set_index('surface')[property])

    def map_data_from_faults(self, faults, idx=None):
        """
        Method to map a df object into the data object on surfaces. Either if the surface is fault or not
        Args:
            faults (Faults):

        Returns:
            pandas.core.frame.DataFrame: Data frame with the raw data

        """
        if idx is None:
            idx = self.df.index
        idx = np.atleast_1d(idx)
        if any(self.df['series'].isna()):
            warnings.warn('Some points do not have series/fault')

        self.df.loc[idx, 'isFault'] = self.df.loc[[idx], 'series'].map(faults.df['isFault'])

    def set_dypes_DEP(self):
        """
        Method to set each column of the dataframe to the right data type. Inplace
        Returns:

        """
        # Choose types
        self.df['surface'] = self.df['surface'].astype('category', copy=True)
        self.df['series'] = self.df['series'].astype('category', copy=True)
        self.df['isFault'] = self.df['isFault'].astype('bool')
        try:
            self.df[['order_series', 'id']] = self.df[
                ['order_series', 'id']].astype(int, copy=True)
        except ValueError:
            warnings.warn('You may have non-finite values (NA or inf) on the dataframe')


class SurfacePoints(GeometricData):
    """
    Data child with specific methods to manipulate interface data. It is initialize without arguments to give
    flexibility to the origin of the data

    Attributes:
          df (:class:`pn.core.frame.DataFrames`): Pandas data frame containing the necessary information respect
            the interface points of the model
    """

    def __init__(self, surfaces: Surfaces, coord=None, surface=None):

        super().__init__(surfaces)
        self._columns_i_all = ['X', 'Y', 'Z', 'surface', 'series', 'X_std', 'Y_std', 'Z_std',
                               'order_series', 'surface_number']
        self._columns_i_1 = ['X', 'Y', 'Z', 'X_r', 'Y_r', 'Z_r', 'surface', 'series', 'id',
                             'order_series', 'isFault']
        self._columns_i_num = ['X', 'Y', 'Z', 'X_r', 'Y_r', 'Z_r']

        if (np.array(sys.version_info[:2]) <= np.array([3, 6])).all():
            self.df: pn.DataFrame

        self.set_surface_points(coord, surface)
     #   if coord is None or surface is None:
     #       self.set_default_surface_points()

    def set_surface_points(self, coord: np.ndarray = None, surface: list = None):
        self.df = pn.DataFrame(columns=['X', 'Y', 'Z', 'X_r', 'Y_r', 'Z_r', 'surface'], dtype=float)

        if coord is not None and surface is not None:
            self.df[['X', 'Y', 'Z']] = pn.DataFrame(coord)
            self.df['surface'] = surface

        self.df['surface'] = self.df['surface'].astype('category', copy=True)
        self.df['surface'].cat.set_categories(self.surfaces.df['surface'].values, inplace=True)

        # Choose types
        self.set_dependent_properties()

        assert ~self.df['surface'].isna().any(), 'Some of the surface passed does not exist in the Formation' \
                                                 'object. %s' % self.df['surface'][self.df['surface'].isna()]

    def add_surface_points(self, X, Y, Z, surface, idx:Union[int, list, np.ndarray] = None):
        # TODO: Add the option to pass the surface number

        if idx is None:
            idx = self.df.index.max()
            if idx is np.nan:
                idx = 0
            else:
                idx += 1

        coord_array = np.array([X, Y, Z])
        assert coord_array.ndim == 1, 'Adding an interface only works one by one.'
        self.df.loc[idx, ['X', 'Y', 'Z']] = coord_array

        try:
            self.df.loc[idx, 'surface'] = surface
        # ToDO test this
        except ValueError as error:
            self.del_surface_points(idx)
            print('The surface passed does not exist in the pandas categories. This may imply that'
                  'does not exist in the surface object either.')
            raise ValueError(error)

        self.map_data_from_surfaces(self.surfaces, 'series', idx=idx)
        self.map_data_from_surfaces(self.surfaces, 'id', idx=idx)
        self.map_data_from_series(self.surfaces.series, 'order_series', idx=idx)

        self.sort_table()
        return self, idx

    def del_surface_points(self, idx):

        self.df.drop(idx, inplace=True)

    def modify_surface_points(self, idx, **kwargs):
        """
         Allows modification of the x,y and/or z-coordinates of an interface at specified dataframe index.

         Args:
             index: dataframe index of the orientation point
             **kwargs: X, Y, Z (int or float), surface

         Returns:
             None
         """
        idx = np.array(idx, ndmin=1)
        keys = list(kwargs.keys())
        is_surface = np.isin('surface', keys).all()

        # Check idx exist in the df
        assert np.isin(np.atleast_1d(idx), self.df.index).all(), 'Indices must exist in the dataframe to be modified.'

        # Check the properties are valid
        assert np.isin(list(kwargs.keys()), ['X', 'Y', 'Z', 'surface']).all(),\
            'Properties must be one or more of the following: \'X\', \'Y\', \'Z\', ' '\'surface\''
        # stack properties values
        values = np.array(list(kwargs.values()))

        # If we pass multiple index we need to transpose the numpy array
        if type(idx) is list or type(idx) is np.ndarray:
            values = values.T

        # Selecting the properties passed to be modified
        self.df.loc[idx, list(kwargs.keys())] = values

        if is_surface:
            self.map_data_from_surfaces(self.surfaces, 'series', idx=idx)
            self.map_data_from_surfaces(self.surfaces, 'id', idx=idx)
            self.map_data_from_series(self.surfaces.series, 'order_series', idx=idx)
            self.sort_table()

    def read_surface_points(self, file_path, debug=False, inplace=False, append=False, kwargs_pandas:dict = {}, **kwargs, ):
        """
        Read tabular using pandas tools and if inplace set it properly to the Interace object
        Args:
            file_path:
            debug:
            inplace:
            append:
            **kwargs:

        Returns:

        """
        if 'sep' not in kwargs:
            kwargs['sep'] = ','

        coord_x_name = kwargs.get('coord_x_name', "X")
        coord_y_name = kwargs.get('coord_y_name', "Y")
        coord_z_name = kwargs.get('coord_z_name', "Z")
        surface_name = kwargs.get('surface_name', "formation")
        if 'sep' not in kwargs_pandas:
            kwargs_pandas['sep'] = ','

        table = pn.read_csv(file_path, **kwargs_pandas)

        if 'update_surfaces' in kwargs:
            if kwargs['update_surfaces'] is True:
                self.surfaces.add_surface(table[surface_name].unique())

        if debug is True:
            print('Debugging activated. Changes won\'t be saved.')
            return table
        else:
            assert set([coord_x_name, coord_y_name, coord_z_name, surface_name]).issubset(table.columns), \
                "One or more columns do not match with the expected values " + str(table.columns)

            if inplace:
                c = np.array(self._columns_i_1)
                surface_points_read = table.assign(**dict.fromkeys(c[~np.in1d(c, table.columns)], np.nan))
                self.set_surface_points(surface_points_read[[coord_x_name, coord_y_name, coord_z_name]],
                                        surface=surface_points_read[surface_name])
            else:
                return table

    def set_default_surface_points(self):
        """
        Set a default point at the middle of the extent area to be able to start making the model
        Args:
            surface:
            grid:

        Returns:

        """
        if self.df.shape[0] == 0:
            self.add_surface_points(0.00001, 0.00001, 0.00001, self.surfaces.df['surface'].iloc[0])

    def get_surfaces(self):
        """
        Returns:
             pandas.core.frame.DataFrame: Returns a list of surfaces

        """
        return self.df["surface"].unique()

    def update_annotations(self):
        """
        Add a column in the Dataframes with latex names for each input_data paramenter.

        Returns:
            None
        """
        point_num = self.df.groupby('id').cumcount()
        point_l = [r'${\bf{x}}_{\alpha \,{\bf{' + str(f) + '}},' + str(p) + '}$'
                   for p, f in zip(point_num, self.df['id'])]

        self.df['annotations'] = point_l


class Orientations(GeometricData):
    """
    Data child with specific methods to manipulate orientation data. It is initialize without arguments to give
    flexibility to the origin of the data

    Attributes:
        df (:class:`pn.core.frame.DataFrames`): Pandas data frame containing the necessary information respect
         the orientations of the model
    """

    def __init__(self, surfaces: Surfaces, coord=None, pole_vector=None, orientation=None, surface=None):
        super().__init__(surfaces)
        self._columns_o_all = ['X', 'Y', 'Z', 'G_x', 'G_y', 'G_z', 'dip', 'azimuth', 'polarity',
                               'surface', 'series', 'id', 'order_series', 'surface_number']
        self._columns_o_1 = ['X', 'Y', 'Z', 'X_r', 'Y_r', 'Z_r', 'G_x', 'G_y', 'G_z', 'dip', 'azimuth', 'polarity',
                             'surface', 'series', 'id', 'order_series', 'isFault']
        self._columns_o_num = ['X', 'Y', 'Z', 'X_r', 'Y_r', 'Z_r', 'G_x', 'G_y', 'G_z', 'dip', 'azimuth', 'polarity']
        if (np.array(sys.version_info[:2]) <= np.array([3, 6])).all():
            self.df: pn.DataFrame

        self.set_orientations(coord, pole_vector, orientation, surface)
   #     if coord is None or surface is None:
   #         self.set_default_orientation()


    def set_orientations(self, coord: np.ndarray = None, pole_vector: np.ndarray = None,
                         orientation: np.ndarray = None, surface: list = None):
        """
        Pole vector has priority over orientation
        Args:
            coord:
            pole_vector:
            orientation:
            surface:

        Returns:

        """
        self.df = pn.DataFrame(columns=['X', 'Y', 'Z', 'X_r', 'Y_r', 'Z_r', 'G_x', 'G_y', 'G_z', 'dip',
                                        'azimuth', 'polarity', 'surface'], dtype=float)

        self.df['surface'] = self.df['surface'].astype('category', copy=True)
        self.df['surface'].cat.set_categories(self.surfaces.df['surface'].values, inplace=True)

        pole_vector = check_for_nans(pole_vector)
        orientation = check_for_nans(orientation)

        if coord is not None and ((pole_vector is not None) or (orientation is not None)) and surface is not None:

            self.df[['X', 'Y', 'Z']] = pn.DataFrame(coord)
            self.df['surface'] = surface
            if pole_vector is not None:
                self.df['G_x'] = pole_vector[:, 0]
                self.df['G_y'] = pole_vector[:, 1]
                self.df['G_z'] = pole_vector[:, 2]
                self.calculate_orientations()

                if orientation is not None:
                    warnings.warn('If pole_vector and orientation are passed pole_vector is used/')
            else:
                if orientation is not None:
                    self.df['azimuth'] = orientation[:, 0]
                    self.df['dip'] = orientation[:, 1]
                    self.df['polarity'] = orientation[:, 2]
                    self.calculate_gradient()
                else:
                    raise AttributeError('At least pole_vector or orientation should have been passed to reach'
                                         'this point. Check previous condition')

        self.df['surface'] = self.df['surface'].astype('category', copy=True)
        self.df['surface'].cat.set_categories(self.surfaces.df['surface'].values, inplace=True)

        self.set_dependent_properties()
        assert ~self.df['surface'].isna().any(), 'Some of the surface passed does not exist in the Formation' \
                                                 'object. %s' % self.df['surface'][self.df['surface'].isna()]

    def add_orientation(self, X, Y, Z, surface, pole_vector: np.ndarray = None,
                        orientation: np.ndarray = None, idx=None):
        if pole_vector is None and orientation is None:
            raise AttributeError('Either pole_vector or orientation must have a value. If both are passed pole_vector'
                                 'has preference')

        if idx is None:
            idx = self.df.index.max()
            if idx is np.nan:
                idx = 0
            else:
                idx += 1

        if pole_vector is not None:
            self.df.loc[idx, ['X', 'Y', 'Z', 'G_x', 'G_y', 'G_z']] = np.array([X, Y, Z, *pole_vector])
            self.df.loc[idx, 'surface'] = surface

            self.calculate_orientations(idx)

            if orientation is not None:
                warnings.warn('If pole_vector and orientation are passed pole_vector is used/')
        else:
            if orientation is not None:
                self.df.loc[idx, ['X', 'Y', 'Z', 'azimuth', 'dip', 'polarity']] = np.array(
                    [X, Y, Z, *orientation])
                self.df.loc[idx, 'surface'] = surface

                self.calculate_gradient(idx)
            else:
                raise AttributeError('At least pole_vector or orientation should have been passed to reach'
                                     'this point. Check previous condition')

        self.map_data_from_surfaces(self.surfaces, 'series', idx=idx)
        self.map_data_from_surfaces(self.surfaces, 'id', idx=idx)
        self.map_data_from_series(self.surfaces.series, 'order_series', idx=idx)

        self.sort_table()

    def del_orientation(self, idx):

        self.df.drop(idx, inplace=True)

    def modify_orientations(self, idx, **kwargs):
        """
         Allows modification of the x,y and/or z-coordinates of an interface at specified dataframe index.

         Args:
             index: dataframe index of the orientation point
             **kwargs: X, Y, Z, 'G_x', 'G_y', 'G_z', 'dip', 'azimuth', 'polarity', 'surface' (int or float), surface

         Returns:
             None
         """

        idx = np.array(idx, ndmin=1)
        keys = list(kwargs.keys())
        is_surface = np.isin('surface', keys).all()

        # Check idx exist in the df
        assert np.isin(np.atleast_1d(idx), self.df.index).all(), 'Indices must exist in the dataframe to be modified.'

        # Check the properties are valid
        assert np.isin(list(kwargs.keys()), ['X', 'Y', 'Z', 'G_x', 'G_y', 'G_z', 'dip',
                                             'azimuth', 'polarity', 'surface']).all(),\
            'Properties must be one or more of the following: \'X\', \'Y\', \'Z\', \'G_x\', \'G_y\', \'G_z\', \'dip,\''\
            '\'azimuth\', \'polarity\', \'surface\''

        # stack properties values
        values = np.array(list(kwargs.values()))

        # If we pass multiple index we need to transpose the numpy array
        if type(idx) is list:
            values = values.T

        # Selecting the properties passed to be modified
        self.df.loc[idx, list(kwargs.keys())] = values

        if np.isin(list(kwargs.keys()), ['G_x', 'G_y', 'G_z']).any():
            self.calculate_orientations(idx)
        else:
            if np.isin(list(kwargs.keys()), ['azimuth', 'dip', 'polarity']).any():
                self.calculate_gradient(idx)

        if is_surface:
            self.map_data_from_surfaces(self.surfaces, 'series', idx=idx)
            self.map_data_from_surfaces(self.surfaces, 'id', idx=idx)
            self.map_data_from_series(self.surfaces.series, 'order_series', idx=idx)
            self.sort_table()

    def calculate_gradient(self, idx=None):
        """
        Calculate the gradient vector of module 1 given dip and azimuth to be able to plot the orientations
        """
        # TODO @Elisa is this already the last version?
        if idx is None:
            self.df['G_x'] = np.sin(np.deg2rad(self.df["dip"].astype('float'))) * \
                             np.sin(np.deg2rad(self.df["azimuth"].astype('float'))) * \
                             self.df["polarity"].astype('float') + 1e-12
            self.df['G_y'] = np.sin(np.deg2rad(self.df["dip"].astype('float'))) * \
                             np.cos(np.deg2rad(self.df["azimuth"].astype('float'))) * \
                             self.df["polarity"].astype('float') + 1e-12
            self.df['G_z'] = np.cos(np.deg2rad(self.df["dip"].astype('float'))) * \
                             self.df["polarity"].astype('float') + 1e-12
        else:
            self.df.loc[idx, 'G_x'] = np.sin(np.deg2rad(self.df.loc[idx, "dip"].astype('float'))) * \
                                      np.sin(np.deg2rad(self.df.loc[idx, "azimuth"].astype('float'))) * \
                                      self.df.loc[idx, "polarity"].astype('float') + 1e-12
            self.df.loc[idx, 'G_y'] = np.sin(np.deg2rad(self.df.loc[idx, "dip"].astype('float'))) * \
                                      np.cos(np.deg2rad(self.df.loc[idx, "azimuth"].astype('float'))) * \
                                      self.df.loc[idx, "polarity"].astype('float') + 1e-12
            self.df.loc[idx, 'G_z'] = np.cos(np.deg2rad(self.df.loc[idx, "dip"].astype('float'))) * \
                                      self.df.loc[idx, "polarity"].astype('float') + 1e-12

    def calculate_orientations(self, idx=None):
        """
        Calculate and update the orientation data (azimuth and dip) from gradients in the data frame.

        Authors: Elisa Heim, Miguel de la Varga
        """
        if idx is None:
            self.df['polarity'] = 1
            self.df["dip"] = np.rad2deg(np.nan_to_num(np.arccos(self.df["G_z"] / self.df["polarity"])))

            self.df["azimuth"] = np.rad2deg(np.nan_to_num(np.arctan2(self.df["G_x"] / self.df["polarity"],
                                                                     self.df["G_y"] / self.df["polarity"])))
            self.df["azimuth"][self.df["azimuth"] < 0] += 360  # shift values from [-pi, 0] to [pi,2*pi]
            self.df["azimuth"][self.df["dip"] < 0.001] = 0  # because if dip is zero azimuth is undefined

        else:

            self.df.loc[idx, 'polarity'] = 1
            self.df.loc[idx, "dip"] = np.rad2deg(np.nan_to_num(np.arccos(self.df.loc[idx, "G_z"] /
                                                                         self.df.loc[idx, "polarity"])))

            self.df.loc[idx, "azimuth"] = np.rad2deg(np.nan_to_num(
                np.arctan2(self.df.loc[idx, "G_x"] / self.df.loc[idx, "polarity"],
                           self.df.loc[idx, "G_y"] / self.df.loc[idx, "polarity"])))

            self.df["azimuth"][self.df["azimuth"] < 0] += 360  # shift values from [-pi, 0] to [pi,2*pi]
            self.df["azimuth"][self.df["dip"] < 0.001] = 0  # because if dip is zero azimuth is undefined

    def create_orientation_from_interface_UPDATE(self, surface_points: SurfacePoints, indices):
        # TODO test!!!!
        """
        Create and set orientations from at least 3 points categories_df
        Args:
            indices
        """
        selected_points = surface_points.df[['X', 'Y', 'Z']].loc[indices].values.T

        center, normal = plane_fit(selected_points)
        orientation = get_orientation(normal)

        return np.array([*center, *orientation, *normal])

    def set_default_orientation(self):
        # TODO: TEST
        """
        Set a default point at the middle of the extent area to be able to start making the model
        """
        if self.df.shape[0] == 0:
            # TODO DEBUG: I am not sure that surfaces always has at least one entry. Check it
            self.add_orientation(.00001, .00001, .00001,
                                 self.surfaces.df['surface'].iloc[0],
                                 [0, 0, 1],
                                 )

    def read_orientations(self, filepath, debug=False, inplace=True, append=False, kwargs_pandas = {}, **kwargs):
        """
        Read tabular using pandas tools and if inplace set it properly to the Orientations object
        Args:
            filepath:
            debug:
            inplace:
            append:
            **kwargs:

        Returns:

        """
        if 'sep' not in kwargs_pandas:
            kwargs_pandas['sep'] = ','

        coord_x_name = kwargs.get('coord_x_name', "X")
        coord_y_name = kwargs.get('coord_y_name', "Y")
        coord_z_name = kwargs.get('coord_z_name', "Z")
        G_x_name = kwargs.get('G_x_name', 'G_x')
        G_y_name = kwargs.get('G_y_name', 'G_y')
        G_z_name = kwargs.get('G_z_name', 'G_z')
        azimuth_name = kwargs.get('azimuth_name', 'azimuth')
        dip_name = kwargs.get('dip_name', 'dip')
        polarity_name = kwargs.get('polarity_name', 'polarity')
        surface_name = kwargs.get('surface_name', "formation")

        table = pn.read_csv(filepath, **kwargs_pandas)

        if 'update_surfaces' in kwargs:
            if kwargs['update_surfaces'] is True:
                self.surfaces.add_surface(table[surface_name].unique())

        if debug is True:
            print('Debugging activated. Changes won\'t be saved.')
            return table

        else:
            assert set([coord_x_name, coord_y_name, coord_z_name, dip_name, azimuth_name,
                        polarity_name, surface_name]).issubset(table.columns), \
                "One or more columns do not match with the expected values " + str(table.columns)

            if inplace:
                # self.categories_df[table.columns] = table
                c = np.array(self._columns_o_1)
                orientations_read = table.assign(**dict.fromkeys(c[~np.in1d(c, table.columns)], np.nan))
                self.set_orientations(coord=orientations_read[[coord_x_name, coord_y_name, coord_z_name]],
                                      pole_vector=orientations_read[[G_x_name, G_y_name, G_z_name]].values,
                                      orientation=orientations_read[[azimuth_name, dip_name, polarity_name]].values,
                                      surface=orientations_read[surface_name])
            else:
                return table

    def update_annotations(self):
        """
        Add a column in the Dataframes with latex names for each input_data paramenter.

        Returns:
            None
        """

        orientation_num = self.df.groupby('id').cumcount()
        foli_l = [r'${\bf{x}}_{\beta \,{\bf{' + str(f) + '}},' + str(p) + '}$'
                  for p, f in zip(orientation_num, self.df['id'])]

        self.df['annotations'] = foli_l

    @staticmethod
    def get_orientation(normal):
        """Get orientation (dip, azimuth, polarity ) for points in all point set"""

        # calculate dip
        dip = np.arccos(normal[2]) / np.pi * 180.

        # calculate dip direction
        # +/+
        if normal[0] >= 0 and normal[1] > 0:
            dip_direction = np.arctan(normal[0] / normal[1]) / np.pi * 180.
        # border cases where arctan not defined:
        elif normal[0] > 0 and normal[1] == 0:
            dip_direction = 90
        elif normal[0] < 0 and normal[1] == 0:
            dip_direction = 270
        # +-/-
        elif normal[1] < 0:
            dip_direction = 180 + np.arctan(normal[0] / normal[1]) / np.pi * 180.
        # -/-
        elif normal[0] < 0 and normal[1] >= 0:
            dip_direction = 360 + np.arctan(normal[0] / normal[1]) / np.pi * 180.
        # if dip is just straight up vertical
        elif normal[0] == 0 and normal[1] == 0:
            dip_direction = 0

        else:
            raise ValueError('The values of normal are not valid.')

        if -90 < dip < 90:
            polarity = 1
        else:
            polarity = -1

        return dip, dip_direction, polarity

    @staticmethod
    def plane_fit(point_list):
        """
        Fit plane to points in PointSet
        Fit an d-dimensional plane to the points in a point set.
        adjusted from: http://stackoverflow.com/questions/12299540/plane-fitting-to-4-or-more-xyz-points

        Args:
            point_list (array_like): array of points XYZ

        Returns:
            Return a point, p, on the plane (the point-cloud centroid),
            and the normal, n.
        """

        points = point_list

        from numpy.linalg import svd
        points = np.reshape(points, (np.shape(points)[0], -1))  # Collapse trialing dimensions
        assert points.shape[0] <= points.shape[1], "There are only {} points in {} dimensions.".format(points.shape[1],
                                                                                                       points.shape[0])
        ctr = points.mean(axis=1)
        x = points - ctr[:, np.newaxis]
        M = np.dot(x, x.T)  # Could also use np.cov(x) here.

        # ctr = Point(x=ctr[0], y=ctr[1], z=ctr[2], type='utm', zone=self.points[0].zone)
        normal = svd(M)[0][:, -1]
        # return ctr, svd(M)[0][:, -1]
        if normal[2] < 0:
            normal = - normal

        return ctr, normal


class RescaledData(object):
    """
    Auxiliary class to rescale the coordinates between 0 and 1 to increase stability

    Attributes:
        surface_points (SurfacePoints):
        orientaions (Orientations):
        grid (Grid):
        rescaling_factor (float): value which divide all coordinates
        centers (list[float]): New center of the coordinates after shifting

    Args:
        surface_points (SurfacePoints):
        orientations (Orientations):
        grid (Grid):
        rescaling_factor (float): value which divide all coordinates
        centers (list[float]): New center of the coordinates after shifting
    """

    def __init__(self, surface_points: SurfacePoints, orientations: Orientations, grid: Grid,
                 rescaling_factor: float = None, centers: Union[list, pn.DataFrame] = None):

        self.surface_points = surface_points
        self.orientations = orientations
        self.grid = grid
       # self.centers = centers

        self.df = pn.DataFrame(np.array([rescaling_factor, centers]).reshape(1, -1),
                               index=['values'],
                               columns=['rescaling factor', 'centers'])

       # self.rescaling_factor = rescaling_factor
        self.rescale_data(rescaling_factor=rescaling_factor, centers=centers)

    def __repr__(self):
        return self.df.T.to_string()

    def _repr_html_(self):
        return self.df.T.to_html()

    def modify_rescaling_parameters(self, property, value):
        assert np.isin(property, self.df.columns).all(), 'Valid properties are: ' + np.array2string(self.df.columns)

        if property == 'centers':
            try:
                assert value.shape[0] is 3

                self.df.loc['values', property] = value

            except AssertionError:
                print('centers length must be 3: XYZ')

        else:
            self.df.loc['values', property] = value

    def rescale_data(self, rescaling_factor=None, centers=None):
        """
        Rescale surface_points, orientations---adding columns in the categories_df---and grid---adding values_r attribute
        Args:
            rescaling_factor:
            centers:

        Returns:

        """
        max_coord, min_coord = self.max_min_coord(self.surface_points, self.orientations)
        if rescaling_factor is None:
            self.df['rescaling factor'] = self.compute_rescaling_factor(self.surface_points, self.orientations,
                                                                  max_coord, min_coord)
        else:
            self.df['rescaling factor'] = rescaling_factor
        if centers is None:
            self.df.at['values', 'centers'] = self.compute_data_center(self.surface_points, self.orientations,
                                                    max_coord, min_coord)
        else:
            self.df.at['values', 'centers'] = centers

        self.set_rescaled_surface_points()
        self.set_rescaled_orientations()
        self.set_rescaled_grid()
        return True

    def get_rescaled_surface_points(self):
        """
        Get the rescaled coordinates. return an image of the interface and orientations categories_df with the X_r..
         columns
        Returns:

        """
        # TODO return an image of the interface and orientations categories_df with the X_r.. columns
        warnings.warn('This method is not developed yet')
        return self.surface_points.df[['X_r', 'Y_r', 'Z_r']],

    def get_rescaled_orientations(self):
        """
        Get the rescaled coordinates. return an image of the interface and orientations categories_df with the X_r..
         columns
        Returns:

        """
        # TODO return an image of the interface and orientations categories_df with the X_r.. columns
        warnings.warn('This method is not developed yet')
        return self.orientations.df[['X_r', 'Y_r', 'Z_r']]

    @staticmethod
    def max_min_coord(surface_points=None, orientations=None):
        """
        Find the maximum and minimum location of any input data in each cartesian coordinate
        Args:
            surface_points (SurfacePoints):
            orientations (Orientations):

        Returns:
            tuple: max[XYZ], min[XYZ]
        """
        if surface_points is None:
            if orientations is None:
                raise AttributeError('You must pass at least one Data object')
            else:
                df = orientations.df
        else:
            if orientations is None:
                df = surface_points.df
            else:
                df = pn.concat([orientations.df, surface_points.df], sort=False)

        max_coord = df.max()[['X', 'Y', 'Z']]
        min_coord = df.min()[['X', 'Y', 'Z']]
        return max_coord, min_coord

    def compute_data_center(self, surface_points=None, orientations=None,
                            max_coord=None, min_coord=None, inplace=True):
        """
        Calculate the center of the data once it is shifted between 0 and 1
        Args:
            surface_points:
            orientations:
            max_coord:
            min_coord:

        Returns:

        """

        if max_coord is None or min_coord is None:
            max_coord, min_coord = self.max_min_coord(surface_points, orientations)

        # Get the centers of every axis
        centers = ((max_coord + min_coord) / 2).astype(float).values
        if inplace is True:
            self.df.at['values', 'centers'] = centers
        return centers

    def update_centers(self, surface_points=None, orientations=None, max_coord=None, min_coord=None):
        # TODO this should update the additional data
        self.compute_data_center(surface_points, orientations, max_coord, min_coord, inplace=True)

    def compute_rescaling_factor(self, surface_points=None, orientations=None,
                                 max_coord=None, min_coord=None, inplace=True):
        """
        Calculate the rescaling factor of the data to keep all coordinates between 0 and 1
        Args:
            surface_points:
            orientations:
            max_coord:
            min_coord:

        Returns:

        """

        if max_coord is None or min_coord is None:
            max_coord, min_coord = self.max_min_coord(surface_points, orientations)
        rescaling_factor_val = (2 * np.max(max_coord - min_coord))
        if inplace is True:
            self.df['rescaling factor'] = rescaling_factor_val
        return rescaling_factor_val

    def update_rescaling_factor(self, surface_points=None, orientations=None,
                                max_coord=None, min_coord=None):
        self.compute_rescaling_factor(surface_points, orientations, max_coord, min_coord, inplace=True)

    @staticmethod
    @_setdoc([compute_data_center.__doc__, compute_rescaling_factor.__doc__])
    def rescale_surface_points(surface_points, rescaling_factor, centers, idx: list = None):
        """
        Rescale surface_points
        Args:
            surface_points:
            rescaling_factor:
            centers:

        Returns:

        """

        if idx is None:
            idx = surface_points.df.index

        # Change the coordinates of surface_points
        new_coord_surface_points = (surface_points.df.loc[idx, ['X', 'Y', 'Z']] -
                                centers) / rescaling_factor + 0.5001

        new_coord_surface_points.rename(columns={"X": "X_r", "Y": "Y_r", "Z": 'Z_r'}, inplace=True)
        return new_coord_surface_points

    def set_rescaled_surface_points(self, idx: Union[list, np.ndarray] = None):
        """
        Set the rescaled coordinates into the surface_points categories_df
        Returns:

        """
        if idx is None:
            idx = self.surface_points.df.index
            # if idx.empty:
            #     idx = 0

        self.surface_points.df.loc[idx, ['X_r', 'Y_r', 'Z_r']] = self.rescale_surface_points(self.surface_points,
                                                                                     self.df.loc['values', 'rescaling factor'],
                                                                                     self.df.loc['values', 'centers'],
                                                                                     idx=idx)

        return True

    def rescale_data_point(self, data_points: np.ndarray, rescaling_factor=None, centers=None):
        """This method now is very similar to set_rescaled_surface_points passing an index"""
        if rescaling_factor is None:
            rescaling_factor = self.df.loc['values', 'rescaling factor']
        if centers is None:
            centers = self.df.loc['values', 'centers']

        rescaled_data_point = (data_points - centers) / rescaling_factor + 0.5001

        return rescaled_data_point

    @staticmethod
    @_setdoc([compute_data_center.__doc__, compute_rescaling_factor.__doc__])
    def rescale_orientations(orientations, rescaling_factor, centers, idx: list = None):
        """
        Rescale orientations
        Args:
            orientations:
            rescaling_factor:
            centers:

        Returns:

        """
        if idx is None:
            idx = orientations.df.index

            # if idx.empty:
            #     idx = 0
        # Change the coordinates of orientations
        new_coord_orientations = (orientations.df.loc[idx, ['X', 'Y', 'Z']] -
                                  centers) / rescaling_factor + 0.5001

        new_coord_orientations.rename(columns={"X": "X_r", "Y": "Y_r", "Z": 'Z_r'}, inplace=True)

        return new_coord_orientations

    def set_rescaled_orientations(self, idx: list = None):
        """
        Set the rescaled coordinates into the orientations categories_df
        Returns:

        """

        if idx is None:
            idx = self.orientations.df.index

        self.orientations.df.loc[idx, ['X_r', 'Y_r', 'Z_r']] = self.rescale_orientations(self.orientations,
                                                                                         self.df.loc['values', 'rescaling factor'],
                                                                                         self.df.loc['values', 'centers'],
                                                                                         idx=idx)
        return True

    @staticmethod
    def rescale_grid(grid, rescaling_factor, centers: pn.DataFrame):
        new_grid_extent = (grid.extent - np.repeat(centers, 2)) / rescaling_factor + 0.5001
        new_grid_values = (grid.values - centers) / rescaling_factor + 0.5001
        return new_grid_extent, new_grid_values

    def set_rescaled_grid(self):
        """
             Set the rescaled coordinates and extent into a grid object
        """

        self.grid.extent_r, self.grid.values_r = self.rescale_grid(
            self.grid, self.df.loc['values', 'rescaling factor'], self.df.loc['values', 'centers'])


class Structure(object):
    """
    The structure_data class analyse the different lenths of subset in the interface and orientations categories_df to pass them to
    the theano function.

    Attributes:

        len_surfaces_i (list): length of each surface/fault in surface_points
        len_series_i (list) : length of each series in surface_points
        len_series_o (list) : length of each series in orientations
        nfs (list): number of surfaces per series
        ref_position (list): location of the first point of each surface/fault in interface

    Args:
        surface_points (SurfacePoints)
        orientations (Orientations)
    """

    def __init__(self, surface_points: SurfacePoints, orientations: Orientations, surfaces: Surfaces, faults: Faults):

        self.surface_points = surface_points
        self.orientations = orientations
        self.surfaces = surfaces
        self.faults = faults

        df_ = pn.DataFrame(np.array(['False', 'False', -1, -1, -1, -1, -1, -1, -1],).reshape(1,-1),
                           index=['values'],
                           columns=['isLith', 'isFault',
                                    'number faults', 'number surfaces', 'number series',
                                    'number surfaces per series',
                                    'len surfaces surface_points', 'len series surface_points',
                                    'len series orientations'])

        self.df = df_.astype({'isLith': bool, 'isFault': bool, 'number faults': int,
                              'number surfaces': int, 'number series':int})

        self.update_structure_from_input()

    def __repr__(self):
        return self.df.T.to_string()

    def _repr_html_(self):
        return self.df.T.to_html()

    def update_structure_from_input(self):
        self.set_length_surfaces_i()
        self.set_series_and_length_series_i()
        self.set_length_series_o()
        self.set_number_of_surfaces_per_series()
        self.set_number_of_faults()
        self.set_number_of_surfaces()
        self.set_is_lith_is_fault()

    def set_length_surfaces_i(self):
        # ==================
        # Extracting lengths
        # ==================
        # Array containing the size of every surface. SurfacePoints
        lssp = self.surface_points.df.groupby('id')['order_series'].count().values
        lssp_nonzero = lssp[np.nonzero(lssp)]

        self.df.at['values', 'len surfaces surface_points'] = lssp_nonzero#self.surface_points.df['id'].value_counts(sort=False).values

        return True

    def set_series_and_length_series_i(self):
        # Array containing the size of every series. SurfacePoints.
        len_series_i = self.surface_points.df['order_series'].value_counts(sort=False).values

        if len_series_i.shape[0] is 0:
            len_series_i = np.insert(len_series_i, 0, 0)

        self.df.at['values','len series surface_points'] = len_series_i
        self.df['number series'] = len(len_series_i)
        return True

    def set_length_series_o(self):
        # Array containing the size of every series. orientations.
        self.df.at['values', 'len series orientations'] = self.orientations.df['order_series'].value_counts(sort=False).values
        return True

    def set_ref_position(self):
        # TODO DEP? Ah ja, this is what is done now in theano
        self.ref_position = np.insert(self.len_surfaces_i[:-1], 0, 0).cumsum()
        return self.ref_position

    def set_number_of_surfaces_per_series(self):
        self.df.at['values', 'number surfaces per series'] = self.surface_points.df.groupby('order_series').surface.nunique().values
        return True

    def set_number_of_faults(self):
        # Number of faults existing in the surface_points df
        self.df.at['values', 'number faults'] = self.faults.df.loc[self.surface_points.df['series'].unique(), 'isFault'].sum()
        return True

    def set_number_of_surfaces(self):
        # Number of surfaces existing in the surface_points df
        self.df.at['values', 'number surfaces'] = self.surface_points.df['surface'].nunique()

        return True

    def set_is_lith_is_fault(self):
        """
         TODO Update string
        Check if there is lithologies in the data and/or df
        Returns:
            list(bool)
        """
        self.df['isLith'] = True if self.df.loc['values', 'number series'] >= self.df.loc['values', 'number faults'] else False
        self.df['isFault'] = True if self.df.loc['values', 'number faults'] > 0 else False

        return True


class Options(object):
    def __init__(self):
        df_ = pn.DataFrame(np.array(['float64', 'geology', 'fast_compile', 'cpu', None]).reshape(1, -1),
                           index=['values'],
                           columns=['dtype', 'output', 'theano_optimizer', 'device', 'verbosity'])
        self.df = df_.astype({'dtype': 'category', 'output' : 'category',
                              'theano_optimizer' : 'category', 'device': 'category',
                              'verbosity': object})

        self.df['dtype'].cat.set_categories(['float32', 'float64'], inplace=True)
        self.df['theano_optimizer'].cat.set_categories(['fast_run', 'fast_compile'], inplace=True)
        self.df['device'].cat.set_categories(['cpu', 'cuda'], inplace=True)
        self.df['output'].cat.set_categories(['geology', 'gradients'], inplace=True)
        self.df.at['values', 'verbosity'] = []

    def __repr__(self):
        return self.df.T.to_string()

    def _repr_html_(self):
        return self.df.T.to_html()

    def modify_options(self, property, value):
        assert np.isin(property, self.df.columns).all(), 'Valid properties are: ' + np.array2string(self.df.columns)
        self.df.loc['values', property] = value

    def default_options(self):
        """
        Set default options.

        Returns:

        """
        self.df['dtype'] = 'float64'
        self.df['output'] = 'geology'
        self.df['theano_optimizer'] = 'fast_compile'
        self.df['device'] = 'cpu'


class KrigingParameters(object):
    def __init__(self, grid: Grid, structure: Structure):
        self.structure = structure
        self.grid = grid

        df_ = pn.DataFrame(np.array([np.nan, np.nan, 3, 0.01, 1e-6]).reshape(1, -1),
                               index=['values'],
                               columns=['range', '$C_o$', 'drift equations',
                                        'nugget grad', 'nugget scalar'])

        self.df = df_.astype({'drift equations': object})
        self.set_default_range()
        self.set_default_c_o()
        self.set_u_grade()

    def __repr__(self):
        return self.df.T.to_string()

    def _repr_html_(self):
        return self.df.T.to_html()

    def modify_kriging_parameters(self, property:str, value, **kwargs):
        u_grade_sep = kwargs.get('u_grade_sep', ',')

        assert np.isin(property, self.df.columns).all(), 'Valid properties are: ' + np.array2string(self.df.columns)

        if property == 'drift equations':
            if type(value) is str:
                value = np.fromstring(value[1:-1], sep=u_grade_sep, dtype=int)
            try:
                assert value.shape[0] is self.structure.df.loc['values', 'len series surface_points'].shape[0]
                self.df.at['values', property] = value

            except AssertionError:
                print('u_grade length must be the same as the number of series')

        else:
            self.df.loc['values', property] = value

    def str2int_u_grage(self, **kwargs):
        u_grade_sep = kwargs.get('u_grade_sep', ',')
        value = self.df.loc['values', 'drift equations']
        if type(value) is str:
            value = np.fromstring(value[1:-1], sep=u_grade_sep, dtype=int)
        try:
            assert value.shape[0] is self.structure.df.loc['values', 'len series surface_points'].shape[0]
            self.df.at['values', 'drift equations'] = value

        except AssertionError:
            print('u_grade length must be the same as the number of series')

    def set_default_range(self, extent=None):
        """
        Set default kriging_data range
        Args:
            extent:

        Returns:

        """
        if extent is None:
            extent = self.grid.extent
        try:
            range_var = np.sqrt(
                (extent[0] - extent[1]) ** 2 +
                (extent[2] - extent[3]) ** 2 +
                (extent[4] - extent[5]) ** 2)
        except TypeError:
            warnings.warn('The extent passed or if None the extent of the grid object has some type of problem',
                          TypeError)
            range_var = np.nan

        self.df['range'] = range_var

        return range_var

    def set_default_c_o(self, range_var=None):
        if range_var is None:
            range_var = self.df['range']

        self.df['$C_o$'] = range_var ** 2 / 14 / 3
        return self.df['$C_o$']

    def set_u_grade(self, u_grade: list = None):
        """
             Set default universal grade. Transform polinomial grades to number of equations
             Args:
                 **kwargs:

             Returns:

             """
        # =========================
        # Choosing Universal drifts
        # =========================
        if u_grade is None:

            len_series_i = self.structure.df.loc['values', 'len series surface_points']
            u_grade = np.zeros_like(len_series_i)
            u_grade[(len_series_i > 1)] = 1

        else:
            u_grade = np.array(u_grade)

        # Transformin grade to number of equations
        n_universal_eq = np.zeros_like(u_grade)
        n_universal_eq[u_grade == 0] = 0
        n_universal_eq[u_grade == 1] = 3
        n_universal_eq[u_grade == 2] = 9

        self.df.at['values', 'drift equations'] = n_universal_eq
        return self.df['drift equations']


class AdditionalData(object):
    def __init__(self, surface_points: SurfacePoints, orientations: Orientations, grid: Grid,
                 faults: Faults, surfaces: Surfaces, rescaling: RescaledData):

        self.structure_data = Structure(surface_points, orientations, surfaces, faults)
        self.options = Options()
        self.kriging_data = KrigingParameters(grid, self.structure_data)
        self.rescaling_data = rescaling

    def __repr__(self):

        concat_ = self.get_additional_data()
        return concat_.to_string()

    def _repr_html_(self):
        concat_ = self.get_additional_data()
        return concat_.to_html()

    def get_additional_data(self):
        concat_ = pn.concat([self.structure_data.df, self.options.df, self.kriging_data.df, self.rescaling_data.df],
                            axis=1, keys=['Structure', 'Options', 'Kriging', 'Rescaling'])
        return concat_.T

    # def update_rescaling_data(self):
    #     #TODO check uses and if they are still relevant
    #     self.rescaling_data['values', 'rescaling factor'] = self.rescaling_data.df['rescaling factor']
    #     self.rescaling_data['values', 'centers'] = self.rescaling_data.df['centers']

    def update_default_kriging(self):
        self.kriging_data.set_default_range()
        self.kriging_data.set_default_c_o()
        self.kriging_data.set_u_grade()
        self.kriging_data.df['nugget grad'] = 0.01
        self.kriging_data.df['nugget scalar'] = 1e-6

    def update_structure(self):
        self.structure_data.update_structure_from_input()
        self.kriging_data.set_u_grade()
<|MERGE_RESOLUTION|>--- conflicted
+++ resolved
@@ -18,11 +18,7 @@
 import skimage
 from gempy.utils.create_topography import Load_DEM_artificial, Load_DEM_GDAL
 import matplotlib.pyplot as plt
-<<<<<<< HEAD
 from IPython.core.display import HTML
-=======
-from gempy.core.grid_modules import grid_types
->>>>>>> 342ecc31
 
 
 class MetaData(object):
@@ -192,8 +188,8 @@
         self.grid_type = grid_type
         self.resolution = np.ones(3, dtype='int64')
         self.extent = np.empty(6, dtype='float64')
-        self.values = np.empty((1, 3))
-        self.values_r = np.empty((1, 3))
+        self.values = np.empty((0, 3))
+        self.values_r = np.empty((0, 3))
         self.length = self.values.shape[0]
         self.mask_topo = None
 
@@ -354,7 +350,7 @@
         # TODO: isnt this the behaviour we get fif we do not do the rename=True?
         for c in series_order:
             self.df.loc[c, 'BottomRelation'] = 'Erosion'
-            self.faults.df.loc[c, 'isFault'] = False
+            self.faults.df.loc[c] = [False, False]
             self.faults.faults_relations_df.loc[c, c] = False
 
         self.faults.faults_relations_df.fillna(False, inplace=True)
@@ -411,7 +407,7 @@
         self.update_faults_index()
 
     @_setdoc([pn.CategoricalIndex.reorder_categories.__doc__, pn.CategoricalIndex.sort_values.__doc__])
-    def reorder_series(self, new_categories:list):
+    def reorder_series(self, new_categories: Union[list, np.ndarray]):
         idx = self.df.index.reorder_categories(new_categories).sort_values()
         self.df.index = idx
         self.update_faults_index()
@@ -698,7 +694,6 @@
         return self.surfaces
 
 
-<<<<<<< HEAD
 class Topography:
     # todo allow numpy array to be passed
     def __init__(self, model):
@@ -785,94 +780,6 @@
         else:
             raise NotImplementedError
         return topoline
-=======
-# class Topography:
-#     # todo allow numpy array to be passed
-#     def __init__(self, grid: Grid):
-#         self.grid = grid
-#
-#     def load_from_gdal(self, filepath):
-#         self.topo = Load_DEM_GDAL(filepath, self.grid)
-#         self._create()
-#
-#     def load_random_hills(self,**kwargs):
-#         self.topo = Load_DEM_artificial(self.grid, **kwargs)
-#         self._create()
-#
-#     def _create(self):
-#         self.values_3D = self.topo.values_3D
-#
-#         self.values = np.vstack((
-#             self.values_3D[:, :, 0].ravel(), self.values_3D[:, :, 1].ravel(),
-#             self.values_3D[:, :, 2].ravel())).T.astype("float64")
-#
-#         self.extent = self.topo.extent
-#         self.resolution = self.topo.resolution
-#
-#         if np.any(self.grid.extent[:4] - self.extent) != 0:
-#             print('obacht')
-#             self._crop()
-#
-#         if np.any(self.grid.resolution[:2] - self.resolution) != 0:
-#             self._resize()
-#         else:
-#             self.values_3D_res = self.values_3D
-#             self.values_res = self.values
-#
-#         self.grid.mask_topo = self._create_grid_mask()
-#
-#     def _crop(self):
-#         pass
-#
-#     def _resize(self):
-#         self.values_3D_res = skimage.transform.resize(self.values_3D,
-#                                                       (self.grid.resolution[0], self.grid.resolution[1]),
-#                                                       mode='constant',
-#                                                       anti_aliasing=False, preserve_range=True)
-#
-#         self.values_res = np.vstack((
-#             self.values_3D_res[:, :, 0].ravel(), self.values_3D_res[:, :, 1].ravel(),
-#             self.values_3D_res[:, :, 2].ravel())).T.astype("float64")
-#
-#     def show(self):
-#         print('showing...')
-#         plt.contour(self.topo.values_3D[:, :, 2], extent=(self.topo.extent[:4]), colors='k')
-#         plt.contourf(self.topo.values_3D[:, :, 2], extent=(self.topo.extent[:4]), cmap='terrain')
-#         cbar = plt.colorbar()
-#         cbar.set_label('elevation')
-#         plt.xlabel('X')
-#         plt.ylabel('Y')
-#         plt.title('Model topography')
-#
-#     def _create_grid_mask(self):
-#         ind = self._find_indices()
-#         gridz = self.grid.values[:, 2].reshape(50, 50, 50).copy()
-#         for x in range(self.grid.resolution[0]):
-#             for y in range(self.grid.resolution[1]):
-#                 z = ind[x, y]
-#                 gridz[x, y, z:] = 99999
-#         mask = (gridz == 99999)
-#         return np.multiply(np.full(self.grid.values.shape, True).T, mask.ravel()).T
-#
-#     def _find_indices(self):
-#         zs = np.linspace(self.grid.extent[4], self.grid.extent[5], self.grid.resolution[2])
-#         dz = (zs[-1] - zs[0]) / len(zs)
-#         return ((self.values_3D_res[:, :, 2] - zs[0]) / dz).astype(int)
-#
-#     def _line_in_section(self, direction='y', cell_number=0):
-#         # todo use slice2D of plotting class for this
-#         if np.any(self.topo.resolution - self.grid.resolution[:2]) != 0:
-#             print('Gefahr weil resolution')
-#             cell_number_res = (self.values_3D.shape[:2] / self.grid.resolution[:2] * cell_number).astype(int)
-#             cell_number = cell_number_res[0] if direction == 'x' else cell_number_res[1]
-#         if direction == 'x':
-#             topoline = self.values_3D[cell_number, :, :][:, [0, 2]].astype(int)
-#         elif direction == 'y':
-#             topoline = self.values_3D[:, cell_number, :][:, [1, 2]].astype(int)
-#         else:
-#             raise NotImplementedError
-#         return topoline
->>>>>>> 342ecc31
 
 
 class Surfaces(object):
@@ -895,7 +802,7 @@
                  ):
 
         self._columns = ['surface', 'series', 'order_surfaces', 'isBasement', 'color', 'vertices', 'edges', 'id']
-        self._columns_vis = ['surface', 'series', 'order_surfaces', 'isBasement', 'color', 'id']
+        self._columns_vis_drop = ['vertices', 'edges',]
         self._n_properties = len(self._columns) -1
         self.series = series
         self.colors = Colors(self)
@@ -1081,6 +988,7 @@
         Returns:
             True
         """
+
         self.df['isBasement'] = False
         idx = self.df.last_valid_index()
         if idx is not None:
@@ -2192,8 +2100,8 @@
              Set the rescaled coordinates and extent into a grid object
         """
 
-        self.grid.extent_r, self.grid.values_r = self.rescale_grid(
-            self.grid, self.df.loc['values', 'rescaling factor'], self.df.loc['values', 'centers'])
+        self.grid.extent_r, self.grid.values_r = self.rescale_grid(self.grid, self.df.loc['values', 'rescaling factor'],
+                                                                   self.df.loc['values', 'centers'])
 
 
 class Structure(object):
