import sys
from os import path

# This is for sphenix to find the packages
sys.path.append(path.dirname(path.dirname(path.abspath(__file__))))

import os
import numpy as np
import pandas as pn
from typing import Union
import warnings
from gempy.core.checkers import check_for_nans
from gempy.utils.meta import _setdoc
from gempy.plot.sequential_pile import StratigraphicPile
import re
import ipywidgets as widgets
pn.options.mode.chained_assignment = None
import skimage
from gempy.utils.create_topography import Load_DEM_artificial, Load_DEM_GDAL
import matplotlib.pyplot as plt
from IPython.core.display import HTML


class MetaData(object):
    """
    Set of attibutes and methods that are not related directly with the geological model but more with the project

    Args:
        project_name (str): Name of the project. This is use as default value for some I/O actions

    Attributes:
        date (str): Time of the creations of the project
        project_name (str): Name of the project. This is use as default value for some I/O actions
    """

    def __init__(self, project_name='default_project'):
        import datetime
        now = datetime.datetime.now()
        self.date = now.strftime(" %Y-%m-%d %H:%M")

        if project_name is 'default_project':
            project_name += self.date

        self.project_name = project_name


class Grid(object):
    """
    Class to generate grids. This class is used to create points where to
    evaluate the geological model. So far only regular grids and custom_grids are implemented.

    Args:
        grid_type (str): type of pre-made grids provide by GemPy
        **kwargs: see args of the given grid type

    Attributes:
        grid_type (str): type of premade grids provide by GemPy
        resolution (list[int]): [x_min, x_max, y_min, y_max, z_min, z_max]
        extent (list[float]):  [nx, ny, nz]
        values (np.ndarray): coordinates where the model is going to be evaluated
        values_r (np.ndarray): rescaled coordinates where the model is going to be evaluated

    """

    def __init__(self, grid_type=None, **kwargs):

        self.grid_type = grid_type
        self.resolution = np.empty(3)
        self.extent = np.empty(6, dtype='float64')
        self.values = np.empty((0, 3))
        self.values_r = np.empty((0, 3))
        self.length = self.values.shape[0]
        self.mask_topo = None

        if grid_type is 'regular_grid':
            self.set_regular_grid(**kwargs)
        elif grid_type is 'custom_grid':
            self.set_custom_grid(**kwargs)
        elif grid_type is None:
            pass
        else:
            warnings.warn('No valid grid_type. Grid is empty.')

    def __str__(self):
        return 'Grid Object. Values: \n' + np.array2string(self.values)

    def __repr__(self):
        return 'Grid Object. Values: \n' + np.array_repr(self.values)

    def set_custom_grid(self, custom_grid: np.ndarray):
        """
        Give the coordinates of an external generated grid

        Args:
            custom_grid (numpy.ndarray like): XYZ (in columns) of the desired coordinates

        Returns:
              numpy.ndarray: Unraveled 3D numpy array where every row correspond to the xyz coordinates of a regular
               grid
        """
        custom_grid = np.atleast_2d(custom_grid)
        assert type(custom_grid) is np.ndarray and custom_grid.shape[1] is 3, 'The shape of new grid must be (n,3)' \
                                                                              ' where n is the number of points of ' \
                                                                              'the grid'

        self.values = custom_grid
        self.length = self.values.shape[0]
        return self.values

    @staticmethod
    def create_regular_grid_3d(extent, resolution):
        """
        Method to create a 3D regular grid where is interpolated

        Args:
            extent (list):  [x_min, x_max, y_min, y_max, z_min, z_max]
            resolution (list): [nx, ny, nz].

        Returns:
            numpy.ndarray: Unraveled 3D numpy array where every row correspond to the xyz coordinates of a regular grid
        """

        dx, dy, dz = (extent[1] - extent[0]) / resolution[0], (extent[3] - extent[2]) / resolution[0], \
                     (extent[5] - extent[4]) / resolution[0]

        g = np.meshgrid(
            np.linspace(extent[0] + dx / 2, extent[1] - dx / 2, resolution[0], dtype="float64"),
            np.linspace(extent[2] + dy / 2, extent[3] - dy / 2, resolution[1], dtype="float64"),
            np.linspace(extent[4] + dz / 2, extent[5] - dz / 2, resolution[2], dtype="float64"), indexing="ij"
        )

        values = np.vstack(tuple(map(np.ravel, g))).T.astype("float64")
        return values

    def get_dx_dy_dz(self):
        dx = (self.extent[1] - self.extent[0]) / self.resolution[0]
        dy = (self.extent[3] - self.extent[2]) / self.resolution[1]
        dz = (self.extent[5] - self.extent[4]) / self.resolution[2]
        return dx, dy, dz

    def set_regular_grid(self, extent, resolution):
        """
        Set a regular grid into the values parameters for further computations
        Args:
             extent (list):  [x_min, x_max, y_min, y_max, z_min, z_max]
            resolution (list): [nx, ny, nz]
        """

        self.extent = np.asarray(extent, dtype='float64')
        self.resolution = np.asarray(resolution)
        self.values = self.create_regular_grid_3d(extent, resolution)
        self.length = self.values.shape[0]
        return self.values


class Series(object):
    """
    Series is a class that contains the relation between series/df and each individual surface/layer. This can be
    illustrated in the sequential pile.

    Args:
        series_distribution (dict or :class:`pn.core.frame.DataFrames`): with the name of the serie as key and the
         name of the surfaces as values.
        order(Optional[list]): order of the series by default takes the dictionary keys which until python 3.6 are
            random. This is important to set the erosion relations between the different series

    Attributes:
        categories_df (:class:`pn.core.frame.DataFrames`): Pandas data frame containing the series and the surfaces contained
            on them
        sequential_pile?

    """

    def __init__(self, faults, series_order=None, ):

        self.faults = faults

        if series_order is None:
            series_order = ['Default series']

        self.df = pn.DataFrame(np.array([[1, np.nan]]), index=pn.CategoricalIndex(series_order, ordered=False),
                               columns=['order_series', 'BottomRelation'])

        self.df['order_series'] = self.df['order_series'].astype(int)
        self.df['BottomRelation'] = pn.Categorical(['Erosion'], categories=['Erosion', 'Onlap', 'Fault'])

    def __repr__(self):
        return self.df.to_string()

    def _repr_html_(self):
        return self.df.to_html()

    def update_order_series(self):
        """
        Inex of df is categorical and order, but we need to numerate that order to map it later on to the Data dfs
        """
        self.df.at[:, 'order_series'] = pn.RangeIndex(1, self.df.shape[0] + 1)

    def set_series_index(self, series_order: Union[pn.DataFrame, list, np.ndarray], update_order_series=True):
        """
        Rewrite the index of the series df
        Args:
            series_order:
            update_order_series:

        Returns:

        """
        if isinstance(series_order, SurfacePoints):
            try:
                list_of_series = series_order.df['series'].unique()
            except KeyError:
                raise KeyError('Interface does not have series attribute')
        elif type(series_order) is list or type(series_order) is np.ndarray:
            list_of_series = np.atleast_1d(series_order)

        else:
            raise AttributeError('series_order is not neither list or SurfacePoints object.')

        series_idx = list_of_series
        # Categoriacal index does not have inplace
        # This update the categories
        self.df.index = self.df.index.set_categories(series_idx, rename=True)
        self.faults.df.index = self.faults.df.index.set_categories(series_idx, rename=True)
        self.faults.faults_relations_df.index = self.faults.faults_relations_df.index.set_categories(series_idx, rename=True)
        self.faults.faults_relations_df.columns = self.faults.faults_relations_df.columns.set_categories(series_idx, rename=True)

        # But we need to update the values too
        # TODO: isnt this the behaviour we get fif we do not do the rename=True?
        for c in series_order:
            self.df.loc[c, 'BottomRelation'] = 'Erosion'
            self.faults.df.loc[c] = [False, False]
            self.faults.faults_relations_df.loc[c, c] = False

        self.faults.faults_relations_df.fillna(False, inplace=True)

        if update_order_series is True:
            self.update_order_series()

    def set_bottom_relation(self, series: Union[str, list], bottom_relation: Union[str, list]):
        self.df.loc[series, 'BottomRelation'] = bottom_relation

        if self.faults.df.loc[series, 'isFault'] is True:
            self.faults.set_is_fault(series, toggle=True)

        elif bottom_relation == 'Fault':
            self.faults.df.loc[series, 'isFault'] = True

    def add_series(self, series_list: Union[str, list], update_order_series=True):
        series_list = np.atleast_1d(series_list)

        # Remove from the list categories that already exist
        series_list = series_list[~np.in1d(series_list, self.df.index.categories)]

        idx = self.df.index.add_categories(series_list)
        self.df.index = idx
        self.update_faults_index()

        for c in series_list:
            self.df.loc[c, 'BottomRelation'] = 'Erosion'
            self.faults.df.loc[c] = [False, False]
            self.faults.faults_relations_df.loc[c, c] = False

        self.faults.faults_relations_df.fillna(False, inplace=True)

        if update_order_series is True:
            self.update_order_series()

    def delete_series(self, indices, update_order_series=True):
        self.df.drop(indices, inplace=True)
        self.faults.df.drop(indices, inplace=True)
        self.faults.faults_relations_df.drop(indices, axis=0, inplace=True)
        self.faults.faults_relations_df.drop(indices, axis=1, inplace=True)

        idx = self.df.index.remove_unused_categories()
        self.df.index = idx
        self.update_faults_index()

        if update_order_series is True:
            self.update_order_series()

    @_setdoc(pn.CategoricalIndex.rename_categories.__doc__)
    def rename_series(self, new_categories:Union[dict, list]):
        idx = self.df.index.rename_categories(new_categories)
        self.df.index = idx
        self.update_faults_index()

    @_setdoc([pn.CategoricalIndex.reorder_categories.__doc__, pn.CategoricalIndex.sort_values.__doc__])
    def reorder_series(self, new_categories: Union[list, np.ndarray]):
        idx = self.df.index.reorder_categories(new_categories).sort_values()
        self.df.index = idx
        self.update_faults_index()

    def modify_order_series(self, new_value: int, idx: str):

        group = self.df['order_series']
        assert np.isin(new_value, group), 'new_value must exist already in the order_surfaces group.'
        old_value = group[idx]
        self.df['order_series'] = group.replace([new_value, old_value], [old_value, new_value])
        self.sort_series()
        self.update_faults_index()

        self.faults.sort_faults()
        return self

    def sort_series(self):
        self.df.sort_values(by='order_series', inplace=True)
        self.df.index = self.df.index.reorder_categories(self.df.index.get_values())

    def update_faults_index(self):
        idx = self.df.index
        self.faults.df.index = idx
        self.faults.faults_relations_df.index = idx
        self.faults.faults_relations_df.columns = idx

        # TODO: This is a hack for qgrid

        #  We need to add the qgrid special columns to categories
        self.faults.faults_relations_df.columns = self.faults.faults_relations_df.columns.add_categories(
            ['index', 'qgrid_unfiltered_index'])


class Faults(object):
    """
    Class that encapsulate faulting related content. Mainly, which surfaces/surfaces are faults. The fault network
    ---i.e. which faults offset other faults---and fault types---finite vs infinite
        Args:
            series (Series): Series object
            series_fault (list): List with the name of the series that are faults
            rel_matrix (numpy.array): 2D Boolean array with the logic. Rows affect (offset) columns

        Attributes:
           series (Series): Series object
           df (:class:`pn.core.frame.DataFrames`): Pandas data frame containing the series and if they are faults or
            not (otherwise they are lithologies) and in case of being fault if is finite
           faults_relations_df (:class:`pn.core.frame.DataFrames`): Pandas data frame containing the offsetting relations
            between each fault and the rest of the series (either other faults or lithologies)
           n_faults (int): Number of faults in the object
    """

    def __init__(self, series_fault=None, rel_matrix=None):

        self.df = pn.DataFrame(np.array([[False, False]]), index=pn.CategoricalIndex(['Default series']),
                               columns=['isFault', 'isFinite'], dtype=bool)

        self.faults_relations_df = pn.DataFrame(index=pn.CategoricalIndex(['Default series']),
                                                columns=pn.CategoricalIndex(['Default series', '']), dtype='bool')

        self.set_is_fault(series_fault=series_fault)
        self.set_fault_relation(rel_matrix=rel_matrix)
        self.n_faults = 0

    def __repr__(self):
        return self.df.to_string()

    def _repr_html_(self):
        return self.df.to_html()

    def sort_faults(self):
        self.df.sort_index(inplace=True)
        self.faults_relations_df.sort_index(inplace=True)
        self.faults_relations_df.sort_index(axis=1, inplace=True)

    def set_is_fault(self, series_fault: Union[str, list, np.ndarray] = None, toggle=False):
        """
        Set a flag to the series that are df.

        Args:
            series (Series): Series object
            series_fault(list or SurfacePoints): Name of the series which are df
        """
        series_fault = np.atleast_1d(series_fault)
        self.df['isFault'].fillna(False, inplace=True)

        if series_fault is None:
            series_fault = self.count_faults(self.df.index)

        if series_fault[0] is not None:
            assert np.isin(series_fault, self.df.index).all(), 'series_faults must already ' \
                                                                                      'exist in the the series df.'
            if toggle is True:
                self.df.loc[series_fault, 'isFault'] = self.df.loc[series_fault, 'isFault'] ^ True
            else:
                self.df.loc[series_fault, 'isFault'] = True
            self.df['isFinite'] = np.bitwise_and(self.df['isFault'], self.df['isFinite'])
            # Update default fault relations
            for a_series in series_fault:
                col_pos = self.faults_relations_df.columns.get_loc(a_series)
                self.faults_relations_df.iloc[col_pos, col_pos + 1:] = True

        self.n_faults = self.df['isFault'].sum()

        return self.df

    def set_is_finite_fault(self, series_fault=None, toggle=False):
        """
        Toggles given series' finite fault property.

        Args:
            series_fault (list): Name of the series
        """
        if series_fault[0] is not None:
            # check if given series is/are in dataframe
            assert np.isin(series_fault, self.df.index).all(), "series_fault must already exist" \
                                                                "in the series DataFrame."
            assert self.df.loc[series_fault].isFault.all(), "series_fault contains non-fault series" \
                                                            ", which can't be set as finite faults."
            # if so, toggle True/False for given series or list of series
            if toggle is True:
                self.df.loc[series_fault, 'isFinite'] = self.df.loc[series_fault, 'isFinite'] ^ True
            else:
                self.df.loc[series_fault, 'isFinite'] = self.df.loc[series_fault, 'isFinite']

        return self.df

    def set_fault_relation(self, rel_matrix=None):
        """
        Method to set the df that offset a given sequence and therefore also another fault

        Args:
            rel_matrix (numpy.array): 2D Boolean array with the logic. Rows affect (offset) columns
        """
        # TODO: block the lower triangular matrix of being changed
        if rel_matrix is None:
            rel_matrix = np.zeros((self.df.index.shape[0],
                                   self.df.index.shape[0]))
        else:
            assert type(rel_matrix) is np.ndarray, 'rel_matrix muxt be a 2D numpy array'
        self.faults_relations_df = pn.DataFrame(rel_matrix, index=self.df.index,
                                                columns=self.df.index, dtype='bool')

        self.faults_relations_df.iloc[np.tril(np.ones(self.df.index.shape[0])).astype(bool)] = False

        return self.faults_relations_df

    @staticmethod
    def count_faults(list_of_names):
        """
        Read the string names of the surfaces to detect automatically the number of df if the name
        fault is on the name.
        """
        faults_series = []
        for i in list_of_names:
            try:
                if ('fault' in i or 'Fault' in i) and 'Default' not in i:
                    faults_series.append(i)
            except TypeError:
                pass
        return faults_series


class Colors:
    def __init__(self, surfaces):
        self.surfaces = surfaces

    def generate_colordict_DEP(self, out = False):
        '''generate colordict that assigns black to faults and random colors to surfaces'''
        gp_defcols = [
            ['#325916', '#5DA629', '#78CB68', '#84C47A', '#129450'],
            ['#F2930C', '#F24C0C', '#E00000', '#CF522A', '#990902'],
            ['#26BEFF', '#227dac', '#443988', '#2A186C', '#0F5B90']]

        for i, series in enumerate(self.surfaces.df['series'].unique()):
            form_in_series = list(self.surfaces.df.loc[self.surfaces.df['series'] == series, 'surface'])
            newcols = gp_defcols[i][:len(form_in_series)]
            if i == 0:
                colordict = dict(zip(form_in_series, newcols))
            else:
                colordict.update(zip(form_in_series, newcols))
        if out:
            return colordict
        else:
            self.colordict = colordict

    def generate_colordict(self, out = False):
        """generate colordict that assigns black to faults and random colors to surfaces"""
        gp_defcols = ['#015482','#9f0052','#ffbe00','#728f02','#443988','#ff3f20','#325916','#5DA629']
        test = len(gp_defcols) >= len(self.surfaces.df)

        if test is False:
            from matplotlib._color_data import XKCD_COLORS as morecolors
            gp_defcols += list(morecolors.values())

        colordict = dict(zip(list(self.surfaces.df['surface']), gp_defcols[:len(self.surfaces.df)]))
        self.colordict_default = colordict
        if out:
            return colordict
        else:
            self.colordict = colordict

    def change_colors(self, cdict = None):
        ''' Updates the colors in self.colordict and in surfaces_df.
        Args:
            cdict: dict with surface names mapped to hex color codes, e.g. {'layer1':'#6b0318'}
            if None: opens jupyter widget to change colors interactively.

        Returns: None

        '''
        if cdict is not None:
            self._update_colors(cdict)
            return self.surfaces

        else:
            items = [widgets.ColorPicker(description=surface, value=color)
                     for surface, color in self.colordict.items()]

            colbox = widgets.VBox(items)
            print('Click to select new colors.')
            display(colbox)

            def on_change(v):
                self.colordict[v['owner'].description] = v['new']  # update colordict
                self._set_colors()

            for cols in colbox.children:
                cols.observe(on_change, 'value')

    def _update_colors(self, cdict=None):
        ''' Updates the colors in self.colordict and in surfaces_df.
        Args:
            cdict: dict with surface names mapped to hex color codes, e.g. {'layer1':'#6b0318'}

        Returns: None

        '''
        if cdict == None:
            # assert if one surface does not have color
            try:
                self._add_colors()
            except AttributeError:
                self.generate_colordict()
        else:
            for surf, color in cdict.items(): # map new colors to surfaces
                # assert this because user can set it manually
                assert surf in list(self.surfaces.df['surface']), str(surf) + ' is not a model surface'
                assert re.search(r'^#(?:[0-9a-fA-F]{3}){1,2}$', color), str(color) + ' is not a HEX color code'
                self.colordict[surf] = color

        self._set_colors()

    def _add_colors(self):
        '''assign color to last entry of surfaces df or check isnull and assign color there'''
        # can be done easier
        new_colors = self.generate_colordict(out=True)
       # print(new_colors)
        form2col = list(self.surfaces.df.loc[self.surfaces.df['color'].isnull(), 'surface'])
        # this is the dict in-build function to update colors
        self.colordict.update(dict(zip(form2col, [new_colors[x] for x in form2col])))

    def _set_colors(self):
        '''sets colordict in surfaces dataframe'''
        for surf, color in self.colordict.items():
            self.surfaces.df.loc[self.surfaces.df['surface'] == surf, 'color'] = color

    def set_default_colors(self, surfaces = None):
        if surfaces is not None:
            self.colordict[surfaces] = self.colordict_default[surfaces]
        self._set_colors()

    def make_faults_black(self, series_fault):
        faults_list = list(self.surfaces.df[self.surfaces.df.series.isin(series_fault)]['surface'])
        for fault in faults_list:
            if self.colordict[fault] == '#545352':
                self.set_default_colors(fault)
            else:
                self.colordict[fault] = '#545352'
                self._set_colors()

    def reset_default_colors(self):
        self.generate_colordict()
        self._set_colors()
        return self.surfaces


class Topography:
    # todo allow numpy array to be passed
    def __init__(self, model):
        self.model = model

    def load_from_gdal(self, filepath):
        self.topo = Load_DEM_GDAL(filepath, self.model)
        self._create()

    def load_random_hills(self,**kwargs):
        self.topo = Load_DEM_artificial(self.model, **kwargs)
        self._create()

    def _create(self):
        self.values_3D = self.topo.values_3D

        self.values = np.vstack((
            self.values_3D[:, :, 0].ravel(), self.values_3D[:, :, 1].ravel(),
            self.values_3D[:, :, 2].ravel())).T.astype("float64")

        self.extent = self.topo.extent
        self.resolution = self.topo.resolution

        if np.any(self.model.grid.extent[:4] - self.extent) != 0:
            print('obacht')
            self._crop()

        if np.any(self.model.grid.resolution[:2] - self.resolution) != 0:
            self._rescale()
        else:
            self.values_3D_res = self.values_3D
            self.values_res = self.values

        self.model.grid.mask_topo = self._create_grid_mask()

    def _crop(self):
        pass

    def _rescale(self):
        self.values_3D_res = skimage.transform.resize(self.values_3D,
                                                        (self.model.grid.resolution[0], self.model.grid.resolution[1]),
                                                        mode='constant',
                                                        anti_aliasing=False, preserve_range=True)

        self.values_res = np.vstack((
            self.values_3D_res[:, :, 0].ravel(), self.values_3D_res[:, :, 1].ravel(),
            self.values_3D_res[:, :, 2].ravel())).T.astype("float64")

    def show(self):
        print('showing...')
        plt.contour(self.topo.values_3D[:, :, 2], extent=(self.topo.extent[:4]), colors='k')
        plt.contourf(self.topo.values_3D[:, :, 2], extent=(self.topo.extent[:4]), cmap='terrain')
        cbar = plt.colorbar()
        cbar.set_label('elevation')
        plt.xlabel('X')
        plt.ylabel('Y')
        plt.title('Model topography')

    def _create_grid_mask(self):
        ind = self._find_indices()
        gridz = self.model.grid.values[:,2].reshape(50,50,50).copy()
        for x in range(self.model.grid.resolution[0]):
            for y in range(self.model.grid.resolution[1]):
                z = ind[x, y]
                gridz[x, y, z:] = 99999
        mask = (gridz == 99999)
        return np.multiply(np.full(self.model.grid.values.shape, True).T, mask.ravel()).T

    def _find_indices(self):
        zs = np.linspace(self.model.grid.extent[4], self.model.grid.extent[5], self.model.grid.resolution[2])
        dz = (zs[-1] - zs[0]) / len(zs)
        return ((self.values_3D_res[:, :, 2] - zs[0]) / dz).astype(int)

    def _line_in_section(self, direction='y', cell_number=0):
        # todo use slice2D of plotting class for this
        if np.any(self.topo.resolution - self.model.grid.resolution[:2]) != 0:
            print('Gefahr weil resolution')
            cell_number_res = (self.values_3D.shape[:2] / self.model.grid.resolution[:2] * cell_number).astype(int)
            cell_number = cell_number_res[0] if direction == 'x' else cell_number_res[1]
        if direction == 'x':
            topoline = self.values_3D[:, cell_number, :][:, [1, 2]].astype(int)
        elif direction == 'y':
            topoline = self.values_3D[cell_number, :, :][:, [0, 2]].astype(int)
        else:
            raise NotImplementedError
        return topoline


class Surfaces(object):
    """
    Class that contains the surfaces of the model and the values of each of them.

    Args:
        values_array (np.ndarray): 2D array with the values of each surface
        properties names (list or np.ndarray): list containing the names of each properties
        surface_names (list or np.ndarray): list contatinig the names of the surfaces


    Attributes:
        df (:class:`pn.core.frame.DataFrames`): Pandas data frame containing the surfaces names and the value
         used for each voxel in the final model and the lithological order
        surface_names (list[str]): List in order of the surfaces
    """

    def __init__(self, series: Series, values_array=None, properties_names=None, surface_names=None,
                 ):

        self._columns = ['surface', 'series', 'order_surfaces', 'isBasement', 'color', 'vertices', 'edges', 'id']
        self._columns_vis_drop = ['vertices', 'edges',]
        self._n_properties = len(self._columns) -1
        self.series = series
        self.colors = Colors(self)

        df_ = pn.DataFrame(columns=self._columns)
        self.df = df_.astype({'surface': str, 'series': 'category',
                              'order_surfaces': int, 'isBasement': bool,
                              'color': bool, 'id': int, 'vertices': object, 'edges': object})

        if (np.array(sys.version_info[:2]) <= np.array([3, 6])).all():
            self.df: pn.DataFrame

        self.df['series'].cat.add_categories(['Default series'], inplace=True)
        if surface_names is not None:
            self.set_surfaces_names(surface_names)
      #  else:
      #      self.add_surface(['surface1', 'surface2'])
        if values_array is not None:
            self.set_surfaces_values(values_array=values_array, properties_names=properties_names)


        self.sequential_pile = StratigraphicPile(self.series, self.df)

    def __repr__(self):
        return self.df.to_string()

    def _repr_html_(self):
<<<<<<< HEAD
        return self.df[self._columns_vis].style.applymap(self.background_color, subset=['color']).render()
=======
        #return self.df.to_html()
        c_ = self.df.columns[~(self.df.columns.isin(self._columns_vis_drop))]

        return self.df[c_].style.applymap(self.background_color, subset=['color']).render()
>>>>>>> 5686a751

    def _repr_html2_(self, df):
        return df.style.applymap(self.background_color, subset=['color']).render()

    def _repr_html_new_(self):
        idx = list(self.df[self.df['order_surfaces']==1]['id']-1)
        tables = np.array_split(self.df[self._columns_vis], idx)[1:]
        return display(HTML(
            '<table><tr style="background-color:white;">' +
            ''.join(['<td>' + self._repr_html2_(table) + '</td>' + '<tr>\n' for table in tables]) +
            '</tr></table>'
        ))


        #return self.df[self._columns_vis].style.applymap(self.background_color, subset=['color']).render()

    def background_color(self, value):
        if type(value) == str:
            return "background-color: %s" % value

    def update_sequential_pile(self):
        """
        Method to update the sequential pile plot
        Returns:

        """
        self.sequential_pile = StratigraphicPile(self.series, self.df)

# region set formation names
    def set_surfaces_names(self, list_names: list, update_df=True):
        """
         Method to set the names of the surfaces in order. This applies in the surface column of the df
         Args:
             list_names (list[str]):

         Returns:
             None
         """
        if type(list_names) is list or type(list_names) is np.ndarray:
            list_names = np.asarray(list_names)

        else:
            raise AttributeError('list_names must be either array_like type')

        # Deleting all columns if they exist
        # TODO check if some of the names are in the df and not deleting them?
        self.df.drop(self.df.index, inplace=True)

        self.df['surface'] = list_names

        # Changing the name of the series is the only way to mutate the series object from surfaces
        if update_df is True:
            self.map_series()
            self.update_id()
            self.set_basement()
            self.update_order_surfaces()
            self.colors._update_colors()
            self.update_sequential_pile()
        return True

    def set_default_surface_name(self):
        if self.df.shape[0] == 0:
            # TODO DEBUG: I am not sure that surfaces always has at least one entry. Check it
            self.set_surfaces_names(['surface1', 'basement'])
        return self

    def set_surfaces_names_from_surface_points(self, surface_points):
        self.set_surfaces_names(surface_points.df['surface'].unique())

    def add_surface(self, surface_list: Union[str, list], update_df=True):
        surface_list = np.atleast_1d(surface_list)

        # Remove from the list categories that already exist
        surface_list = surface_list[~np.in1d(surface_list, self.df['surface'].values)]

        for c in surface_list:
            idx = self.df.index.max()
            if idx is np.nan:
                idx = -1
            self.df.loc[idx + 1, 'surface'] = c

        if update_df is True:
            self.map_series()
            self.update_id()
            self.set_basement()
            self.update_order_surfaces()
            self.colors._update_colors()
            self.update_sequential_pile()
        return True

    def delete_surface(self, indices: Union[int, str, list, np.ndarray], update_id=True):

        indices = np.atleast_1d(indices)
        if indices.dtype == int:
            self.df.drop(indices, inplace=True)
        else:
            self.df.drop(self.df.index[self.df['surface'].isin(indices)])
        if update_id is True:
            self.update_id()
            self.set_basement()
            self.update_order_surfaces()
            self.update_sequential_pile()
        return True

    @_setdoc([pn.CategoricalIndex.reorder_categories.__doc__, pn.CategoricalIndex.sort_values.__doc__])
    def reorder_surfaces_DEP(self, list_names):
        """"""

        # check if list_names are all already in the columns
        assert self.df['surface'].shape[0] == len(list_names), 'list_names and the surface column mush have the same' \
                                                                 'lenght'
        assert self.df['surface'].isin(list_names).all(), 'Every element of list_names must already exist in the df'

        self.df['surface'] = list_names
        self.set_basement()
        #self.colors.update_colors()

    @_setdoc(pn.Series.replace.__doc__)
    def rename_surfaces(self, to_replace:Union[str, list, dict],  **kwargs):
        if np.isin(to_replace, self.df['surface']).any():
            print('Two surfaces cannot have the same name.')
        else:
            self.df['surface'].replace(to_replace,  inplace=True, **kwargs)
        return True

    def update_order_surfaces(self):
        #self.df['order_surfaces'] = 1
        self.df['order_surfaces'] = self.df.groupby('series').cumcount() + 1

    def modify_order_surfaces(self, new_value: int, idx: int, series: str = None):

        if series is None:
            series = self.df.loc[idx, 'series']

        group = self.df.groupby('series').get_group(series)['order_surfaces']
        assert np.isin(new_value, group), 'new_value must exist already in the order_surfaces group.'
        old_value = group[idx]
        self.df.loc[group.index, 'order_surfaces'] = group.replace([new_value, old_value], [old_value, new_value])
        self.sort_surfaces()
        self.set_basement()

    def sort_surfaces(self):

        self.df.sort_values(by=['series', 'order_surfaces'], inplace=True)
        self.update_id()
        return self.df

    def set_basement(self):
        """


        Returns:
            True
        """

        self.df['isBasement'] = False
        idx = self.df.last_valid_index()
        if idx is not None:
            self.df.loc[idx, 'isBasement'] = True

        # TODO add functionality of passing the basement and calling reorder to push basement surface to the bottom
        #  of the data frame

        assert self.df['isBasement'].values.astype(bool).sum() <= 1, 'Only one surface can be basement'
# endregion

# set_series
    def map_series(self, mapping_object: Union[dict, pn.Categorical] = None, idx=None):
        """

        Args:
            mapping_object:

        Returns:

        """

        # Updating surfaces['series'] categories
        self.df['series'].cat.set_categories(self.series.df.index, inplace=True)

        # TODO Fixing this. It is overriding the formtions already mapped
        if mapping_object is not None:
            # If none is passed and series exist we will take the name of the first series as a default

            if type(mapping_object) is dict:

                s = []
                f = []
                for k, v in mapping_object.items():
                    for form in np.atleast_1d(v):
                        s.append(k)
                        f.append(form)

                new_series_mapping = pn.DataFrame([pn.Categorical(s, self.series.df.index)],
                                                   f, columns=['series'])

            elif isinstance(mapping_object, pn.Categorical):
                # This condition is for the case we have surface on the index and in 'series' the category
                new_series_mapping = mapping_object

            else:
                raise AttributeError(str(type(mapping_object))+' is not the right attribute type.')

            # Checking which surfaces are on the list to be mapped
            b = self.df['surface'].isin(new_series_mapping.index)
            idx = self.df.index[b]

            # Mapping
            self.df.loc[idx, 'series'] = self.df.loc[idx, 'surface'].map(new_series_mapping['series'])

        # Fill nans
        self.df['series'].fillna(self.series.df.index.values[-1], inplace=True)

        # Reorganize the pile
        self.update_order_surfaces()
        self.sort_surfaces()
        self.set_basement()

# endregion

# region update_id
    def update_id(self, id_list: list = None):
        """
        Set id of the layers (1 based)
        Args:
            df:

        Returns:

        """

        if id_list is None:
            id_list = self.df.reset_index().index + 1

        self.df['id'] = id_list

        return self.df
# endregion

    def add_surfaces_values(self, values_array: Union[np.ndarray, list], properties_names: list = np.empty(0)):
        values_array = np.atleast_2d(values_array)
        properties_names = np.asarray(properties_names)
        if properties_names.shape[0] != values_array.shape[0]:
            for i in range(values_array.shape[0]):
                properties_names = np.append(properties_names, 'value_' + str(i))

        for e, p_name in enumerate(properties_names):
            try:
                self.df.loc[:, p_name] = values_array[e]
            except ValueError:
                raise ValueError('value_array must have the same length in axis 0 as the number of surfaces')
        return self

    def delete_surface_values(self, properties_names):
        properties_names = np.asarray(properties_names)
        self.df.drop(properties_names, axis=1, inplace=True)
        return True

    def set_surfaces_values(self, values_array: Union[np.ndarray, list], properties_names: list = np.empty(0)):
        # Check if there are values columns already
        old_prop_names = self.df.columns[~self.df.columns.isin(['surface', 'series', 'order_surfaces',
                                                                'id', 'isBasement', 'color'])]
        # Delete old
        self.delete_surface_values(old_prop_names)

        # Create new
        self.add_surfaces_values(values_array, properties_names)
        return self

    def modify_surface_values(self, idx, properties_names, values):
        """Method to modify values using loc of pandas"""
        properties_names = np.atleast_1d(properties_names)
        assert ~np.isin(properties_names, ['surface', 'series', 'order_surfaces', 'id', 'isBasement', 'color']),\
            'only property names can be modified with this method'

        self.df.loc[idx, properties_names] = values


class GeometricData(object):
    """
    Parent class of the objects which contatin the input parameters: surface_points and orientations. This class contain
    the common methods for both types of data sets.
    """

    def __init__(self, surfaces: Surfaces):

        self.surfaces = surfaces
        self.df = pn.DataFrame()

    def __repr__(self):
        return self.df.to_string()

    def _repr_html_(self):
        return self.df.to_html()

    def update_series_category(self):
        self.df['series'].cat.set_categories(self.surfaces.df['series'].cat.categories, inplace=True)

    def set_dependent_properties(self):
        # series
        self.df['series'] = 'Default series'
        self.df['series'] = self.df['series'].astype('category', copy=True)
        self.df['series'].cat.set_categories(self.surfaces.df['series'].cat.categories, inplace=True)

        # id
        self.df['id'] = np.nan

        # order_series
        self.df['order_series'] = 1

    @staticmethod
    def read_data(file_path, **kwargs):
        """
        Read method of pandas for different types of tabular data
        Args:
            file_path(str):
            **kwargs:  See pandas read_table

        Returns:
             pandas.core.frame.DataFrame: Data frame with the raw data
        """
        if 'sep' not in kwargs:
            kwargs['sep'] = ','

        table = pn.read_csv(file_path, **kwargs)

        return table

    def sort_table(self):
        """
        First we sort the dataframes by the series age. Then we set a unique number for every surface and resort
        the surfaces. All inplace
        """

        # We order the pandas table by surface (also by series in case something weird happened)
        self.df.sort_values(by=['order_series', 'id'],
                            ascending=True, kind='mergesort',
                            inplace=True)
        return self.df

    def map_data_from_series(self, series, property:str, idx=None):
        """

        """
        if idx is None:
            idx = self.df.index

        idx = np.atleast_1d(idx)
        self.df.loc[idx, property] = self.df['series'].map(series.df[property])

    def set_series_categories_from_series(self, series: Series):
        self.df['series'].cat.set_categories(series.df.index, inplace=True)
        return True

    def set_surface_categories_from_surfaces(self, surfaces: Surfaces):
        self.df['surface'].cat.set_categories(surfaces.df['surface'], inplace=True)
        return True

    def map_data_from_surfaces(self, surfaces, property:str, idx=None):
        """Map properties of surfaces---series, id, values--- into a data df"""

        if idx is None:
            idx = self.df.index
        idx = np.atleast_1d(idx)
        if property is 'series':
            if surfaces.df.loc[~surfaces.df['isBasement']]['series'].isna().sum() != 0:
                raise AttributeError('Surfaces does not have the correspondent series assigned. See'
                                     'Surfaces.map_series_from_series.')

        self.df.loc[idx, property] = self.df.loc[idx, 'surface'].map(surfaces.df.set_index('surface')[property])

    def map_data_from_faults(self, faults, idx=None):
        """
        Method to map a df object into the data object on surfaces. Either if the surface is fault or not
        Args:
            faults (Faults):

        Returns:
            pandas.core.frame.DataFrame: Data frame with the raw data

        """
        if idx is None:
            idx = self.df.index
        idx = np.atleast_1d(idx)
        if any(self.df['series'].isna()):
            warnings.warn('Some points do not have series/fault')

        self.df.loc[idx, 'isFault'] = self.df.loc[[idx], 'series'].map(faults.df['isFault'])

    def set_dypes_DEP(self):
        """
        Method to set each column of the dataframe to the right data type. Inplace
        Returns:

        """
        # Choose types
        self.df['surface'] = self.df['surface'].astype('category', copy=True)
        self.df['series'] = self.df['series'].astype('category', copy=True)
        self.df['isFault'] = self.df['isFault'].astype('bool')
        try:
            self.df[['order_series', 'id']] = self.df[
                ['order_series', 'id']].astype(int, copy=True)
        except ValueError:
            warnings.warn('You may have non-finite values (NA or inf) on the dataframe')


class SurfacePoints(GeometricData):
    """
    Data child with specific methods to manipulate interface data. It is initialize without arguments to give
    flexibility to the origin of the data

    Attributes:
          df (:class:`pn.core.frame.DataFrames`): Pandas data frame containing the necessary information respect
            the interface points of the model
    """

    def __init__(self, surfaces: Surfaces, coord=None, surface=None):

        super().__init__(surfaces)
        self._columns_i_all = ['X', 'Y', 'Z', 'surface', 'series', 'X_std', 'Y_std', 'Z_std',
                               'order_series', 'surface_number']
        self._columns_i_1 = ['X', 'Y', 'Z', 'X_r', 'Y_r', 'Z_r', 'surface', 'series', 'id',
                             'order_series', 'isFault']
        self._columns_i_num = ['X', 'Y', 'Z', 'X_r', 'Y_r', 'Z_r']

        if (np.array(sys.version_info[:2]) <= np.array([3, 6])).all():
            self.df: pn.DataFrame

        self.set_surface_points(coord, surface)
     #   if coord is None or surface is None:
     #       self.set_default_surface_points()

    def set_surface_points(self, coord: np.ndarray = None, surface: list = None):
        self.df = pn.DataFrame(columns=['X', 'Y', 'Z', 'X_r', 'Y_r', 'Z_r', 'surface'], dtype=float)

        if coord is not None and surface is not None:
            self.df[['X', 'Y', 'Z']] = pn.DataFrame(coord)
            self.df['surface'] = surface

        self.df['surface'] = self.df['surface'].astype('category', copy=True)
        self.df['surface'].cat.set_categories(self.surfaces.df['surface'].values, inplace=True)

        # Choose types
        self.set_dependent_properties()

        assert ~self.df['surface'].isna().any(), 'Some of the surface passed does not exist in the Formation' \
                                                 'object. %s' % self.df['surface'][self.df['surface'].isna()]

    def add_surface_points(self, X, Y, Z, surface, idx:Union[int, list, np.ndarray] = None):
        # TODO: Add the option to pass the surface number

        if idx is None:
            idx = self.df.index.max()
            if idx is np.nan:
                idx = 0
            else:
                idx += 1

        coord_array = np.array([X, Y, Z])
        assert coord_array.ndim == 1, 'Adding an interface only works one by one.'
        self.df.loc[idx, ['X', 'Y', 'Z']] = coord_array

        try:
            self.df.loc[idx, 'surface'] = surface
        # ToDO test this
        except ValueError as error:
            self.del_surface_points(idx)
            print('The surface passed does not exist in the pandas categories. This may imply that'
                  'does not exist in the surface object either.')
            raise ValueError(error)

        self.map_data_from_surfaces(self.surfaces, 'series', idx=idx)
        self.map_data_from_surfaces(self.surfaces, 'id', idx=idx)
        self.map_data_from_series(self.surfaces.series, 'order_series', idx=idx)

        self.sort_table()
        return self, idx

    def del_surface_points(self, idx):

        self.df.drop(idx, inplace=True)

    def modify_surface_points(self, idx, **kwargs):
        """
         Allows modification of the x,y and/or z-coordinates of an interface at specified dataframe index.

         Args:
             index: dataframe index of the orientation point
             **kwargs: X, Y, Z (int or float), surface

         Returns:
             None
         """
        idx = np.array(idx, ndmin=1)
        keys = list(kwargs.keys())
        is_surface = np.isin('surface', keys).all()

        # Check idx exist in the df
        assert np.isin(np.atleast_1d(idx), self.df.index).all(), 'Indices must exist in the dataframe to be modified.'

        # Check the properties are valid
        assert np.isin(list(kwargs.keys()), ['X', 'Y', 'Z', 'surface']).all(),\
            'Properties must be one or more of the following: \'X\', \'Y\', \'Z\', ' '\'surface\''
        # stack properties values
        values = np.array(list(kwargs.values()))

        # If we pass multiple index we need to transpose the numpy array
        if type(idx) is list or type(idx) is np.ndarray:
            values = values.T

        # Selecting the properties passed to be modified
        self.df.loc[idx, list(kwargs.keys())] = values

        if is_surface:
            self.map_data_from_surfaces(self.surfaces, 'series', idx=idx)
            self.map_data_from_surfaces(self.surfaces, 'id', idx=idx)
            self.map_data_from_series(self.surfaces.series, 'order_series', idx=idx)
            self.sort_table()

    def read_surface_points(self, file_path, debug=False, inplace=False, append=False, kwargs_pandas:dict = {}, **kwargs, ):
        """
        Read tabular using pandas tools and if inplace set it properly to the Interace object
        Args:
            file_path:
            debug:
            inplace:
            append:
            **kwargs:

        Returns:

        """
        if 'sep' not in kwargs:
            kwargs['sep'] = ','

        coord_x_name = kwargs.get('coord_x_name', "X")
        coord_y_name = kwargs.get('coord_y_name', "Y")
        coord_z_name = kwargs.get('coord_z_name', "Z")
        surface_name = kwargs.get('surface_name', "formation")
        if 'sep' not in kwargs_pandas:
            kwargs_pandas['sep'] = ','

        table = pn.read_csv(file_path, **kwargs_pandas)

        if 'update_surfaces' in kwargs:
            if kwargs['update_surfaces'] is True:
                self.surfaces.add_surface(table[surface_name].unique())

        if debug is True:
            print('Debugging activated. Changes won\'t be saved.')
            return table
        else:
            assert set([coord_x_name, coord_y_name, coord_z_name, surface_name]).issubset(table.columns), \
                "One or more columns do not match with the expected values " + str(table.columns)

            if inplace:
                c = np.array(self._columns_i_1)
                surface_points_read = table.assign(**dict.fromkeys(c[~np.in1d(c, table.columns)], np.nan))
                self.set_surface_points(surface_points_read[[coord_x_name, coord_y_name, coord_z_name]],
                                        surface=surface_points_read[surface_name])
            else:
                return table

    def set_default_surface_points(self):
        """
        Set a default point at the middle of the extent area to be able to start making the model
        Args:
            surface:
            grid:

        Returns:

        """
        if self.df.shape[0] == 0:
            self.add_surface_points(0.00001, 0.00001, 0.00001, self.surfaces.df['surface'].iloc[0])

    def get_surfaces(self):
        """
        Returns:
             pandas.core.frame.DataFrame: Returns a list of surfaces

        """
        return self.df["surface"].unique()

    def update_annotations(self):
        """
        Add a column in the Dataframes with latex names for each input_data paramenter.

        Returns:
            None
        """
        point_num = self.df.groupby('id').cumcount()
        point_l = [r'${\bf{x}}_{\alpha \,{\bf{' + str(f) + '}},' + str(p) + '}$'
                   for p, f in zip(point_num, self.df['id'])]

        self.df['annotations'] = point_l


class Orientations(GeometricData):
    """
    Data child with specific methods to manipulate orientation data. It is initialize without arguments to give
    flexibility to the origin of the data

    Attributes:
        df (:class:`pn.core.frame.DataFrames`): Pandas data frame containing the necessary information respect
         the orientations of the model
    """

    def __init__(self, surfaces: Surfaces, coord=None, pole_vector=None, orientation=None, surface=None):
        super().__init__(surfaces)
        self._columns_o_all = ['X', 'Y', 'Z', 'G_x', 'G_y', 'G_z', 'dip', 'azimuth', 'polarity',
                               'surface', 'series', 'id', 'order_series', 'surface_number']
        self._columns_o_1 = ['X', 'Y', 'Z', 'X_r', 'Y_r', 'Z_r', 'G_x', 'G_y', 'G_z', 'dip', 'azimuth', 'polarity',
                             'surface', 'series', 'id', 'order_series', 'isFault']
        self._columns_o_num = ['X', 'Y', 'Z', 'X_r', 'Y_r', 'Z_r', 'G_x', 'G_y', 'G_z', 'dip', 'azimuth', 'polarity']
        if (np.array(sys.version_info[:2]) <= np.array([3, 6])).all():
            self.df: pn.DataFrame

        self.set_orientations(coord, pole_vector, orientation, surface)
   #     if coord is None or surface is None:
   #         self.set_default_orientation()


    def set_orientations(self, coord: np.ndarray = None, pole_vector: np.ndarray = None,
                         orientation: np.ndarray = None, surface: list = None):
        """
        Pole vector has priority over orientation
        Args:
            coord:
            pole_vector:
            orientation:
            surface:

        Returns:

        """
        self.df = pn.DataFrame(columns=['X', 'Y', 'Z', 'X_r', 'Y_r', 'Z_r', 'G_x', 'G_y', 'G_z', 'dip',
                                        'azimuth', 'polarity', 'surface'], dtype=float)

        self.df['surface'] = self.df['surface'].astype('category', copy=True)
        self.df['surface'].cat.set_categories(self.surfaces.df['surface'].values, inplace=True)

        pole_vector = check_for_nans(pole_vector)
        orientation = check_for_nans(orientation)

        if coord is not None and ((pole_vector is not None) or (orientation is not None)) and surface is not None:

            self.df[['X', 'Y', 'Z']] = pn.DataFrame(coord)
            self.df['surface'] = surface
            if pole_vector is not None:
                self.df['G_x'] = pole_vector[:, 0]
                self.df['G_y'] = pole_vector[:, 1]
                self.df['G_z'] = pole_vector[:, 2]
                self.calculate_orientations()

                if orientation is not None:
                    warnings.warn('If pole_vector and orientation are passed pole_vector is used/')
            else:
                if orientation is not None:
                    self.df['azimuth'] = orientation[:, 0]
                    self.df['dip'] = orientation[:, 1]
                    self.df['polarity'] = orientation[:, 2]
                    self.calculate_gradient()
                else:
                    raise AttributeError('At least pole_vector or orientation should have been passed to reach'
                                         'this point. Check previous condition')

        self.df['surface'] = self.df['surface'].astype('category', copy=True)
        self.df['surface'].cat.set_categories(self.surfaces.df['surface'].values, inplace=True)

        self.set_dependent_properties()
        assert ~self.df['surface'].isna().any(), 'Some of the surface passed does not exist in the Formation' \
                                                 'object. %s' % self.df['surface'][self.df['surface'].isna()]

    def add_orientation(self, X, Y, Z, surface, pole_vector: np.ndarray = None,
                        orientation: np.ndarray = None, idx=None):
        if pole_vector is None and orientation is None:
            raise AttributeError('Either pole_vector or orientation must have a value. If both are passed pole_vector'
                                 'has preference')

        if idx is None:
            idx = self.df.index.max()
            if idx is np.nan:
                idx = 0
            else:
                idx += 1

        if pole_vector is not None:
            self.df.loc[idx, ['X', 'Y', 'Z', 'G_x', 'G_y', 'G_z']] = np.array([X, Y, Z, *pole_vector])
            self.df.loc[idx, 'surface'] = surface

            self.calculate_orientations(idx)

            if orientation is not None:
                warnings.warn('If pole_vector and orientation are passed pole_vector is used/')
        else:
            if orientation is not None:
                self.df.loc[idx, ['X', 'Y', 'Z', 'azimuth', 'dip', 'polarity']] = np.array(
                    [X, Y, Z, *orientation])
                self.df.loc[idx, 'surface'] = surface

                self.calculate_gradient(idx)
            else:
                raise AttributeError('At least pole_vector or orientation should have been passed to reach'
                                     'this point. Check previous condition')

        self.map_data_from_surfaces(self.surfaces, 'series', idx=idx)
        self.map_data_from_surfaces(self.surfaces, 'id', idx=idx)
        self.map_data_from_series(self.surfaces.series, 'order_series', idx=idx)

        self.sort_table()

    def del_orientation(self, idx):

        self.df.drop(idx, inplace=True)

    def modify_orientations(self, idx, **kwargs):
        """
         Allows modification of the x,y and/or z-coordinates of an interface at specified dataframe index.

         Args:
             index: dataframe index of the orientation point
             **kwargs: X, Y, Z, 'G_x', 'G_y', 'G_z', 'dip', 'azimuth', 'polarity', 'surface' (int or float), surface

         Returns:
             None
         """

        idx = np.array(idx, ndmin=1)
        keys = list(kwargs.keys())
        is_surface = np.isin('surface', keys).all()

        # Check idx exist in the df
        assert np.isin(np.atleast_1d(idx), self.df.index).all(), 'Indices must exist in the dataframe to be modified.'

        # Check the properties are valid
        assert np.isin(list(kwargs.keys()), ['X', 'Y', 'Z', 'G_x', 'G_y', 'G_z', 'dip',
                                             'azimuth', 'polarity', 'surface']).all(),\
            'Properties must be one or more of the following: \'X\', \'Y\', \'Z\', \'G_x\', \'G_y\', \'G_z\', \'dip,\''\
            '\'azimuth\', \'polarity\', \'surface\''

        # stack properties values
        values = np.array(list(kwargs.values()))

        # If we pass multiple index we need to transpose the numpy array
        if type(idx) is list:
            values = values.T

        # Selecting the properties passed to be modified
        self.df.loc[idx, list(kwargs.keys())] = values

        if np.isin(list(kwargs.keys()), ['G_x', 'G_y', 'G_z']).any():
            self.calculate_orientations(idx)
        else:
            if np.isin(list(kwargs.keys()), ['azimuth', 'dip', 'polarity']).any():
                self.calculate_gradient(idx)

        if is_surface:
            self.map_data_from_surfaces(self.surfaces, 'series', idx=idx)
            self.map_data_from_surfaces(self.surfaces, 'id', idx=idx)
            self.map_data_from_series(self.surfaces.series, 'order_series', idx=idx)
            self.sort_table()

    def calculate_gradient(self, idx=None):
        """
        Calculate the gradient vector of module 1 given dip and azimuth to be able to plot the orientations
        """
        # TODO @Elisa is this already the last version?
        if idx is None:
            self.df['G_x'] = np.sin(np.deg2rad(self.df["dip"].astype('float'))) * \
                             np.sin(np.deg2rad(self.df["azimuth"].astype('float'))) * \
                             self.df["polarity"].astype('float') + 1e-12
            self.df['G_y'] = np.sin(np.deg2rad(self.df["dip"].astype('float'))) * \
                             np.cos(np.deg2rad(self.df["azimuth"].astype('float'))) * \
                             self.df["polarity"].astype('float') + 1e-12
            self.df['G_z'] = np.cos(np.deg2rad(self.df["dip"].astype('float'))) * \
                             self.df["polarity"].astype('float') + 1e-12
        else:
            self.df.loc[idx, 'G_x'] = np.sin(np.deg2rad(self.df.loc[idx, "dip"].astype('float'))) * \
                                      np.sin(np.deg2rad(self.df.loc[idx, "azimuth"].astype('float'))) * \
                                      self.df.loc[idx, "polarity"].astype('float') + 1e-12
            self.df.loc[idx, 'G_y'] = np.sin(np.deg2rad(self.df.loc[idx, "dip"].astype('float'))) * \
                                      np.cos(np.deg2rad(self.df.loc[idx, "azimuth"].astype('float'))) * \
                                      self.df.loc[idx, "polarity"].astype('float') + 1e-12
            self.df.loc[idx, 'G_z'] = np.cos(np.deg2rad(self.df.loc[idx, "dip"].astype('float'))) * \
                                      self.df.loc[idx, "polarity"].astype('float') + 1e-12

    def calculate_orientations(self, idx=None):
        """
        Calculate and update the orientation data (azimuth and dip) from gradients in the data frame.

        Authors: Elisa Heim, Miguel de la Varga
        """
        if idx is None:
            self.df['polarity'] = 1
            self.df["dip"] = np.rad2deg(np.nan_to_num(np.arccos(self.df["G_z"] / self.df["polarity"])))

            self.df["azimuth"] = np.rad2deg(np.nan_to_num(np.arctan2(self.df["G_x"] / self.df["polarity"],
                                                                     self.df["G_y"] / self.df["polarity"])))
            self.df["azimuth"][self.df["azimuth"] < 0] += 360  # shift values from [-pi, 0] to [pi,2*pi]
            self.df["azimuth"][self.df["dip"] < 0.001] = 0  # because if dip is zero azimuth is undefined

        else:

            self.df.loc[idx, 'polarity'] = 1
            self.df.loc[idx, "dip"] = np.rad2deg(np.nan_to_num(np.arccos(self.df.loc[idx, "G_z"] /
                                                                         self.df.loc[idx, "polarity"])))

            self.df.loc[idx, "azimuth"] = np.rad2deg(np.nan_to_num(
                np.arctan2(self.df.loc[idx, "G_x"] / self.df.loc[idx, "polarity"],
                           self.df.loc[idx, "G_y"] / self.df.loc[idx, "polarity"])))

            self.df["azimuth"][self.df["azimuth"] < 0] += 360  # shift values from [-pi, 0] to [pi,2*pi]
            self.df["azimuth"][self.df["dip"] < 0.001] = 0  # because if dip is zero azimuth is undefined

    def create_orientation_from_interface_UPDATE(self, surface_points: SurfacePoints, indices):
        # TODO test!!!!
        """
        Create and set orientations from at least 3 points categories_df
        Args:
            indices
        """
        selected_points = surface_points.df[['X', 'Y', 'Z']].loc[indices].values.T

        center, normal = plane_fit(selected_points)
        orientation = get_orientation(normal)

        return np.array([*center, *orientation, *normal])

    def set_default_orientation(self):
        # TODO: TEST
        """
        Set a default point at the middle of the extent area to be able to start making the model
        """
        if self.df.shape[0] == 0:
            # TODO DEBUG: I am not sure that surfaces always has at least one entry. Check it
            self.add_orientation(.00001, .00001, .00001,
                                 self.surfaces.df['surface'].iloc[0],
                                 [0, 0, 1],
                                 )

    def read_orientations(self, filepath, debug=False, inplace=True, append=False, kwargs_pandas = {}, **kwargs):
        """
        Read tabular using pandas tools and if inplace set it properly to the Orientations object
        Args:
            filepath:
            debug:
            inplace:
            append:
            **kwargs:

        Returns:

        """
        if 'sep' not in kwargs_pandas:
            kwargs_pandas['sep'] = ','

        coord_x_name = kwargs.get('coord_x_name', "X")
        coord_y_name = kwargs.get('coord_y_name', "Y")
        coord_z_name = kwargs.get('coord_z_name', "Z")
        G_x_name = kwargs.get('G_x_name', 'G_x')
        G_y_name = kwargs.get('G_y_name', 'G_y')
        G_z_name = kwargs.get('G_z_name', 'G_z')
        azimuth_name = kwargs.get('azimuth_name', 'azimuth')
        dip_name = kwargs.get('dip_name', 'dip')
        polarity_name = kwargs.get('polarity_name', 'polarity')
        surface_name = kwargs.get('surface_name', "formation")

        table = pn.read_csv(filepath, **kwargs_pandas)

        if 'update_surfaces' in kwargs:
            if kwargs['update_surfaces'] is True:
                self.surfaces.add_surface(table[surface_name].unique())

        if debug is True:
            print('Debugging activated. Changes won\'t be saved.')
            return table

        else:
            assert set([coord_x_name, coord_y_name, coord_z_name, dip_name, azimuth_name,
                        polarity_name, surface_name]).issubset(table.columns), \
                "One or more columns do not match with the expected values " + str(table.columns)

            if inplace:
                # self.categories_df[table.columns] = table
                c = np.array(self._columns_o_1)
                orientations_read = table.assign(**dict.fromkeys(c[~np.in1d(c, table.columns)], np.nan))
                self.set_orientations(coord=orientations_read[[coord_x_name, coord_y_name, coord_z_name]],
                                      pole_vector=orientations_read[[G_x_name, G_y_name, G_z_name]].values,
                                      orientation=orientations_read[[azimuth_name, dip_name, polarity_name]].values,
                                      surface=orientations_read[surface_name])
            else:
                return table

    def update_annotations(self):
        """
        Add a column in the Dataframes with latex names for each input_data paramenter.

        Returns:
            None
        """

        orientation_num = self.df.groupby('id').cumcount()
        foli_l = [r'${\bf{x}}_{\beta \,{\bf{' + str(f) + '}},' + str(p) + '}$'
                  for p, f in zip(orientation_num, self.df['id'])]

        self.df['annotations'] = foli_l

    @staticmethod
    def get_orientation(normal):
        """Get orientation (dip, azimuth, polarity ) for points in all point set"""

        # calculate dip
        dip = np.arccos(normal[2]) / np.pi * 180.

        # calculate dip direction
        # +/+
        if normal[0] >= 0 and normal[1] > 0:
            dip_direction = np.arctan(normal[0] / normal[1]) / np.pi * 180.
        # border cases where arctan not defined:
        elif normal[0] > 0 and normal[1] == 0:
            dip_direction = 90
        elif normal[0] < 0 and normal[1] == 0:
            dip_direction = 270
        # +-/-
        elif normal[1] < 0:
            dip_direction = 180 + np.arctan(normal[0] / normal[1]) / np.pi * 180.
        # -/-
        elif normal[0] < 0 and normal[1] >= 0:
            dip_direction = 360 + np.arctan(normal[0] / normal[1]) / np.pi * 180.
        # if dip is just straight up vertical
        elif normal[0] == 0 and normal[1] == 0:
            dip_direction = 0

        else:
            raise ValueError('The values of normal are not valid.')

        if -90 < dip < 90:
            polarity = 1
        else:
            polarity = -1

        return dip, dip_direction, polarity

    @staticmethod
    def plane_fit(point_list):
        """
        Fit plane to points in PointSet
        Fit an d-dimensional plane to the points in a point set.
        adjusted from: http://stackoverflow.com/questions/12299540/plane-fitting-to-4-or-more-xyz-points

        Args:
            point_list (array_like): array of points XYZ

        Returns:
            Return a point, p, on the plane (the point-cloud centroid),
            and the normal, n.
        """

        points = point_list

        from numpy.linalg import svd
        points = np.reshape(points, (np.shape(points)[0], -1))  # Collapse trialing dimensions
        assert points.shape[0] <= points.shape[1], "There are only {} points in {} dimensions.".format(points.shape[1],
                                                                                                       points.shape[0])
        ctr = points.mean(axis=1)
        x = points - ctr[:, np.newaxis]
        M = np.dot(x, x.T)  # Could also use np.cov(x) here.

        # ctr = Point(x=ctr[0], y=ctr[1], z=ctr[2], type='utm', zone=self.points[0].zone)
        normal = svd(M)[0][:, -1]
        # return ctr, svd(M)[0][:, -1]
        if normal[2] < 0:
            normal = - normal

        return ctr, normal


class RescaledData(object):
    """
    Auxiliary class to rescale the coordinates between 0 and 1 to increase stability

    Attributes:
        surface_points (SurfacePoints):
        orientaions (Orientations):
        grid (Grid):
        rescaling_factor (float): value which divide all coordinates
        centers (list[float]): New center of the coordinates after shifting

    Args:
        surface_points (SurfacePoints):
        orientations (Orientations):
        grid (Grid):
        rescaling_factor (float): value which divide all coordinates
        centers (list[float]): New center of the coordinates after shifting
    """

    def __init__(self, surface_points: SurfacePoints, orientations: Orientations, grid: Grid,
                 rescaling_factor: float = None, centers: Union[list, pn.DataFrame] = None):

        self.surface_points = surface_points
        self.orientations = orientations
        self.grid = grid
       # self.centers = centers

        self.df = pn.DataFrame(np.array([rescaling_factor, centers]).reshape(1, -1),
                               index=['values'],
                               columns=['rescaling factor', 'centers'])

       # self.rescaling_factor = rescaling_factor
        self.rescale_data(rescaling_factor=rescaling_factor, centers=centers)

    def __repr__(self):
        return self.df.T.to_string()

    def _repr_html_(self):
        return self.df.T.to_html()

    def modify_rescaling_parameters(self, property, value):
        assert np.isin(property, self.df.columns).all(), 'Valid properties are: ' + np.array2string(self.df.columns)

        if property == 'centers':
            try:
                assert value.shape[0] is 3

                self.df.loc['values', property] = value

            except AssertionError:
                print('centers length must be 3: XYZ')

        else:
            self.df.loc['values', property] = value

    def rescale_data(self, rescaling_factor=None, centers=None):
        """
        Rescale surface_points, orientations---adding columns in the categories_df---and grid---adding values_r attribute
        Args:
            rescaling_factor:
            centers:

        Returns:

        """
        max_coord, min_coord = self.max_min_coord(self.surface_points, self.orientations)
        if rescaling_factor is None:
            self.df['rescaling factor'] = self.compute_rescaling_factor(self.surface_points, self.orientations,
                                                                  max_coord, min_coord)
        else:
            self.df['rescaling factor'] = rescaling_factor
        if centers is None:
            self.df.at['values', 'centers'] = self.compute_data_center(self.surface_points, self.orientations,
                                                    max_coord, min_coord)
        else:
            self.df.at['values', 'centers'] = centers

        self.set_rescaled_surface_points()
        self.set_rescaled_orientations()
        self.set_rescaled_grid()
        return True

    def get_rescaled_surface_points(self):
        """
        Get the rescaled coordinates. return an image of the interface and orientations categories_df with the X_r..
         columns
        Returns:

        """
        # TODO return an image of the interface and orientations categories_df with the X_r.. columns
        warnings.warn('This method is not developed yet')
        return self.surface_points.df[['X_r', 'Y_r', 'Z_r']],

    def get_rescaled_orientations(self):
        """
        Get the rescaled coordinates. return an image of the interface and orientations categories_df with the X_r..
         columns
        Returns:

        """
        # TODO return an image of the interface and orientations categories_df with the X_r.. columns
        warnings.warn('This method is not developed yet')
        return self.orientations.df[['X_r', 'Y_r', 'Z_r']]

    @staticmethod
    def max_min_coord(surface_points=None, orientations=None):
        """
        Find the maximum and minimum location of any input data in each cartesian coordinate
        Args:
            surface_points (SurfacePoints):
            orientations (Orientations):

        Returns:
            tuple: max[XYZ], min[XYZ]
        """
        if surface_points is None:
            if orientations is None:
                raise AttributeError('You must pass at least one Data object')
            else:
                df = orientations.df
        else:
            if orientations is None:
                df = surface_points.df
            else:
                df = pn.concat([orientations.df, surface_points.df], sort=False)

        max_coord = df.max()[['X', 'Y', 'Z']]
        min_coord = df.min()[['X', 'Y', 'Z']]
        return max_coord, min_coord

    def compute_data_center(self, surface_points=None, orientations=None,
                            max_coord=None, min_coord=None, inplace=True):
        """
        Calculate the center of the data once it is shifted between 0 and 1
        Args:
            surface_points:
            orientations:
            max_coord:
            min_coord:

        Returns:

        """

        if max_coord is None or min_coord is None:
            max_coord, min_coord = self.max_min_coord(surface_points, orientations)

        # Get the centers of every axis
        centers = ((max_coord + min_coord) / 2).astype(float).values
        if inplace is True:
            self.df.at['values', 'centers'] = centers
        return centers

    def update_centers(self, surface_points=None, orientations=None, max_coord=None, min_coord=None):
        # TODO this should update the additional data
        self.compute_data_center(surface_points, orientations, max_coord, min_coord, inplace=True)

    def compute_rescaling_factor(self, surface_points=None, orientations=None,
                                 max_coord=None, min_coord=None, inplace=True):
        """
        Calculate the rescaling factor of the data to keep all coordinates between 0 and 1
        Args:
            surface_points:
            orientations:
            max_coord:
            min_coord:

        Returns:

        """

        if max_coord is None or min_coord is None:
            max_coord, min_coord = self.max_min_coord(surface_points, orientations)
        rescaling_factor_val = (2 * np.max(max_coord - min_coord))
        if inplace is True:
            self.df['rescaling factor'] = rescaling_factor_val
        return rescaling_factor_val

    def update_rescaling_factor(self, surface_points=None, orientations=None,
                                max_coord=None, min_coord=None):
        self.compute_rescaling_factor(surface_points, orientations, max_coord, min_coord, inplace=True)

    @staticmethod
    @_setdoc([compute_data_center.__doc__, compute_rescaling_factor.__doc__])
    def rescale_surface_points(surface_points, rescaling_factor, centers, idx: list = None):
        """
        Rescale surface_points
        Args:
            surface_points:
            rescaling_factor:
            centers:

        Returns:

        """

        if idx is None:
            idx = surface_points.df.index

        # Change the coordinates of surface_points
        new_coord_surface_points = (surface_points.df.loc[idx, ['X', 'Y', 'Z']] -
                                centers) / rescaling_factor + 0.5001

        new_coord_surface_points.rename(columns={"X": "X_r", "Y": "Y_r", "Z": 'Z_r'}, inplace=True)
        return new_coord_surface_points

    def set_rescaled_surface_points(self, idx: Union[list, np.ndarray] = None):
        """
        Set the rescaled coordinates into the surface_points categories_df
        Returns:

        """
        if idx is None:
            idx = self.surface_points.df.index
            # if idx.empty:
            #     idx = 0

        self.surface_points.df.loc[idx, ['X_r', 'Y_r', 'Z_r']] = self.rescale_surface_points(self.surface_points,
                                                                                     self.df.loc['values', 'rescaling factor'],
                                                                                     self.df.loc['values', 'centers'],
                                                                                     idx=idx)

        return True

    def rescale_data_point(self, data_points: np.ndarray, rescaling_factor=None, centers=None):
        """This method now is very similar to set_rescaled_surface_points passing an index"""
        if rescaling_factor is None:
            rescaling_factor = self.df.loc['values', 'rescaling factor']
        if centers is None:
            centers = self.df.loc['values', 'centers']

        rescaled_data_point = (data_points - centers) / rescaling_factor + 0.5001

        return rescaled_data_point

    @staticmethod
    @_setdoc([compute_data_center.__doc__, compute_rescaling_factor.__doc__])
    def rescale_orientations(orientations, rescaling_factor, centers, idx: list = None):
        """
        Rescale orientations
        Args:
            orientations:
            rescaling_factor:
            centers:

        Returns:

        """
        if idx is None:
            idx = orientations.df.index

            # if idx.empty:
            #     idx = 0
        # Change the coordinates of orientations
        new_coord_orientations = (orientations.df.loc[idx, ['X', 'Y', 'Z']] -
                                  centers) / rescaling_factor + 0.5001

        new_coord_orientations.rename(columns={"X": "X_r", "Y": "Y_r", "Z": 'Z_r'}, inplace=True)

        return new_coord_orientations

    def set_rescaled_orientations(self, idx: list = None):
        """
        Set the rescaled coordinates into the orientations categories_df
        Returns:

        """

        if idx is None:
            idx = self.orientations.df.index

        self.orientations.df.loc[idx, ['X_r', 'Y_r', 'Z_r']] = self.rescale_orientations(self.orientations,
                                                                                         self.df.loc['values', 'rescaling factor'],
                                                                                         self.df.loc['values', 'centers'],
                                                                                         idx=idx)
        return True

    @staticmethod
    def rescale_grid(grid, rescaling_factor, centers: pn.DataFrame):
        new_grid_extent = (grid.extent - np.repeat(centers, 2)) / rescaling_factor + 0.5001
        new_grid_values = (grid.values - centers) / rescaling_factor + 0.5001
        return new_grid_extent, new_grid_values

    def set_rescaled_grid(self):
        """
             Set the rescaled coordinates and extent into a grid object
        """

        self.grid.extent_r, self.grid.values_r = self.rescale_grid(self.grid, self.df.loc['values', 'rescaling factor'],
                                                                   self.df.loc['values', 'centers'])


class Structure(object):
    """
    The structure_data class analyse the different lenths of subset in the interface and orientations categories_df to pass them to
    the theano function.

    Attributes:

        len_surfaces_i (list): length of each surface/fault in surface_points
        len_series_i (list) : length of each series in surface_points
        len_series_o (list) : length of each series in orientations
        nfs (list): number of surfaces per series
        ref_position (list): location of the first point of each surface/fault in interface

    Args:
        surface_points (SurfacePoints)
        orientations (Orientations)
    """

    def __init__(self, surface_points: SurfacePoints, orientations: Orientations, surfaces: Surfaces, faults: Faults):

        self.surface_points = surface_points
        self.orientations = orientations
        self.surfaces = surfaces
        self.faults = faults

        df_ = pn.DataFrame(np.array(['False', 'False', -1, -1, -1, -1, -1, -1, -1],).reshape(1,-1),
                           index=['values'],
                           columns=['isLith', 'isFault',
                                    'number faults', 'number surfaces', 'number series',
                                    'number surfaces per series',
                                    'len surfaces surface_points', 'len series surface_points',
                                    'len series orientations'])

        self.df = df_.astype({'isLith': bool, 'isFault': bool, 'number faults': int,
                              'number surfaces': int, 'number series':int})

        self.update_structure_from_input()

    def __repr__(self):
        return self.df.T.to_string()

    def _repr_html_(self):
        return self.df.T.to_html()

    def update_structure_from_input(self):
        self.set_length_surfaces_i()
        self.set_series_and_length_series_i()
        self.set_length_series_o()
        self.set_number_of_surfaces_per_series()
        self.set_number_of_faults()
        self.set_number_of_surfaces()
        self.set_is_lith_is_fault()

    def set_length_surfaces_i(self):
        # ==================
        # Extracting lengths
        # ==================
        # Array containing the size of every surface. SurfacePoints
        lssp = self.surface_points.df.groupby('id')['order_series'].count().values
        lssp_nonzero = lssp[np.nonzero(lssp)]

        self.df.at['values', 'len surfaces surface_points'] = lssp_nonzero#self.surface_points.df['id'].value_counts(sort=False).values

        return True

    def set_series_and_length_series_i(self):
        # Array containing the size of every series. SurfacePoints.
        len_series_i = self.surface_points.df['order_series'].value_counts(sort=False).values

        if len_series_i.shape[0] is 0:
            len_series_i = np.insert(len_series_i, 0, 0)

        self.df.at['values','len series surface_points'] = len_series_i
        self.df['number series'] = len(len_series_i)
        return True

    def set_length_series_o(self):
        # Array containing the size of every series. orientations.
        self.df.at['values', 'len series orientations'] = self.orientations.df['order_series'].value_counts(sort=False).values
        return True

    def set_ref_position(self):
        # TODO DEP? Ah ja, this is what is done now in theano
        self.ref_position = np.insert(self.len_surfaces_i[:-1], 0, 0).cumsum()
        return self.ref_position

    def set_number_of_surfaces_per_series(self):
        self.df.at['values', 'number surfaces per series'] = self.surface_points.df.groupby('order_series').surface.nunique().values
        return True

    def set_number_of_faults(self):
        # Number of faults existing in the surface_points df
        self.df.at['values', 'number faults'] = self.faults.df.loc[self.surface_points.df['series'].unique(), 'isFault'].sum()
        return True

    def set_number_of_surfaces(self):
        # Number of surfaces existing in the surface_points df
        self.df.at['values', 'number surfaces'] = self.surface_points.df['surface'].nunique()

        return True

    def set_is_lith_is_fault(self):
        """
         TODO Update string
        Check if there is lithologies in the data and/or df
        Returns:
            list(bool)
        """
        self.df['isLith'] = True if self.df.loc['values', 'number series'] >= self.df.loc['values', 'number faults'] else False
        self.df['isFault'] = True if self.df.loc['values', 'number faults'] > 0 else False

        return True


class Options(object):
    def __init__(self):
        df_ = pn.DataFrame(np.array(['float64', 'geology', 'fast_compile', 'cpu', None]).reshape(1, -1),
                           index=['values'],
                           columns=['dtype', 'output', 'theano_optimizer', 'device', 'verbosity'])
        self.df = df_.astype({'dtype': 'category', 'output' : 'category',
                              'theano_optimizer' : 'category', 'device': 'category',
                              'verbosity': object})

        self.df['dtype'].cat.set_categories(['float32', 'float64'], inplace=True)
        self.df['theano_optimizer'].cat.set_categories(['fast_run', 'fast_compile'], inplace=True)
        self.df['device'].cat.set_categories(['cpu', 'cuda'], inplace=True)
        self.df['output'].cat.set_categories(['geology', 'gradients'], inplace=True)
        self.df.at['values', 'verbosity'] = []

    def __repr__(self):
        return self.df.T.to_string()

    def _repr_html_(self):
        return self.df.T.to_html()

    def modify_options(self, property, value):
        assert np.isin(property, self.df.columns).all(), 'Valid properties are: ' + np.array2string(self.df.columns)
        self.df.loc['values', property] = value

    def default_options(self):
        """
        Set default options.

        Returns:

        """
        self.df['dtype'] = 'float64'
        self.df['output'] = 'geology'
        self.df['theano_optimizer'] = 'fast_compile'
        self.df['device'] = 'cpu'


class KrigingParameters(object):
    def __init__(self, grid: Grid, structure: Structure):
        self.structure = structure
        self.grid = grid

        df_ = pn.DataFrame(np.array([np.nan, np.nan, 3, 0.01, 1e-6]).reshape(1, -1),
                               index=['values'],
                               columns=['range', '$C_o$', 'drift equations',
                                        'nugget grad', 'nugget scalar'])

        self.df = df_.astype({'drift equations': object})
        self.set_default_range()
        self.set_default_c_o()
        self.set_u_grade()

    def __repr__(self):
        return self.df.T.to_string()

    def _repr_html_(self):
        return self.df.T.to_html()

    def modify_kriging_parameters(self, property:str, value, **kwargs):
        u_grade_sep = kwargs.get('u_grade_sep', ',')

        assert np.isin(property, self.df.columns).all(), 'Valid properties are: ' + np.array2string(self.df.columns)

        if property == 'drift equations':
            if type(value) is str:
                value = np.fromstring(value[1:-1], sep=u_grade_sep, dtype=int)
            try:
                assert value.shape[0] is self.structure.df.loc['values', 'len series surface_points'].shape[0]
                self.df.at['values', property] = value

            except AssertionError:
                print('u_grade length must be the same as the number of series')

        else:
            self.df.loc['values', property] = value

    def str2int_u_grage(self, **kwargs):
        u_grade_sep = kwargs.get('u_grade_sep', ',')
        value = self.df.loc['values', 'drift equations']
        if type(value) is str:
            value = np.fromstring(value[1:-1], sep=u_grade_sep, dtype=int)
        try:
            assert value.shape[0] is self.structure.df.loc['values', 'len series surface_points'].shape[0]
            self.df.at['values', 'drift equations'] = value

        except AssertionError:
            print('u_grade length must be the same as the number of series')

    def set_default_range(self, extent=None):
        """
        Set default kriging_data range
        Args:
            extent:

        Returns:

        """
        if extent is None:
            extent = self.grid.extent
        try:
            range_var = np.sqrt(
                (extent[0] - extent[1]) ** 2 +
                (extent[2] - extent[3]) ** 2 +
                (extent[4] - extent[5]) ** 2)
        except TypeError:
            warnings.warn('The extent passed or if None the extent of the grid object has some type of problem',
                          TypeError)
            range_var = np.nan

        self.df['range'] = range_var

        return range_var

    def set_default_c_o(self, range_var=None):
        if range_var is None:
            range_var = self.df['range']

        self.df['$C_o$'] = range_var ** 2 / 14 / 3
        return self.df['$C_o$']

    def set_u_grade(self, u_grade: list = None):
        """
             Set default universal grade. Transform polinomial grades to number of equations
             Args:
                 **kwargs:

             Returns:

             """
        # =========================
        # Choosing Universal drifts
        # =========================
        if u_grade is None:

            len_series_i = self.structure.df.loc['values', 'len series surface_points']
            u_grade = np.zeros_like(len_series_i)
            u_grade[(len_series_i > 1)] = 1

        else:
            u_grade = np.array(u_grade)

        # Transformin grade to number of equations
        n_universal_eq = np.zeros_like(u_grade)
        n_universal_eq[u_grade == 0] = 0
        n_universal_eq[u_grade == 1] = 3
        n_universal_eq[u_grade == 2] = 9

        self.df.at['values', 'drift equations'] = n_universal_eq
        return self.df['drift equations']


class AdditionalData(object):
    def __init__(self, surface_points: SurfacePoints, orientations: Orientations, grid: Grid,
                 faults: Faults, surfaces: Surfaces, rescaling: RescaledData):

        self.structure_data = Structure(surface_points, orientations, surfaces, faults)
        self.options = Options()
        self.kriging_data = KrigingParameters(grid, self.structure_data)
        self.rescaling_data = rescaling

    def __repr__(self):

        concat_ = self.get_additional_data()
        return concat_.to_string()

    def _repr_html_(self):
        concat_ = self.get_additional_data()
        return concat_.to_html()

    def get_additional_data(self):
        concat_ = pn.concat([self.structure_data.df, self.options.df, self.kriging_data.df, self.rescaling_data.df],
                            axis=1, keys=['Structure', 'Options', 'Kriging', 'Rescaling'])
        return concat_.T

    # def update_rescaling_data(self):
    #     #TODO check uses and if they are still relevant
    #     self.rescaling_data['values', 'rescaling factor'] = self.rescaling_data.df['rescaling factor']
    #     self.rescaling_data['values', 'centers'] = self.rescaling_data.df['centers']

    def update_default_kriging(self):
        self.kriging_data.set_default_range()
        self.kriging_data.set_default_c_o()
        self.kriging_data.set_u_grade()
        self.kriging_data.df['nugget grad'] = 0.01
        self.kriging_data.df['nugget scalar'] = 1e-6

    def update_structure(self):
        self.structure_data.update_structure_from_input()
        self.kriging_data.set_u_grade()
<|MERGE_RESOLUTION|>--- conflicted
+++ resolved
@@ -67,8 +67,8 @@
         self.grid_type = grid_type
         self.resolution = np.empty(3)
         self.extent = np.empty(6, dtype='float64')
-        self.values = np.empty((0, 3))
-        self.values_r = np.empty((0, 3))
+        self.values = np.empty((1, 3))
+        self.values_r = np.empty((1, 3))
         self.length = self.values.shape[0]
         self.mask_topo = None
 
@@ -229,7 +229,7 @@
         # TODO: isnt this the behaviour we get fif we do not do the rename=True?
         for c in series_order:
             self.df.loc[c, 'BottomRelation'] = 'Erosion'
-            self.faults.df.loc[c] = [False, False]
+            self.faults.df.loc[c, 'isFault'] = False
             self.faults.faults_relations_df.loc[c, c] = False
 
         self.faults.faults_relations_df.fillna(False, inplace=True)
@@ -286,7 +286,7 @@
         self.update_faults_index()
 
     @_setdoc([pn.CategoricalIndex.reorder_categories.__doc__, pn.CategoricalIndex.sort_values.__doc__])
-    def reorder_series(self, new_categories: Union[list, np.ndarray]):
+    def reorder_series(self, new_categories:list):
         idx = self.df.index.reorder_categories(new_categories).sort_values()
         self.df.index = idx
         self.update_faults_index()
@@ -681,7 +681,7 @@
                  ):
 
         self._columns = ['surface', 'series', 'order_surfaces', 'isBasement', 'color', 'vertices', 'edges', 'id']
-        self._columns_vis_drop = ['vertices', 'edges',]
+        self._columns_vis = ['surface', 'series', 'order_surfaces', 'isBasement', 'color', 'id']
         self._n_properties = len(self._columns) -1
         self.series = series
         self.colors = Colors(self)
@@ -709,14 +709,10 @@
         return self.df.to_string()
 
     def _repr_html_(self):
-<<<<<<< HEAD
-        return self.df[self._columns_vis].style.applymap(self.background_color, subset=['color']).render()
-=======
         #return self.df.to_html()
         c_ = self.df.columns[~(self.df.columns.isin(self._columns_vis_drop))]
 
         return self.df[c_].style.applymap(self.background_color, subset=['color']).render()
->>>>>>> 5686a751
 
     def _repr_html2_(self, df):
         return df.style.applymap(self.background_color, subset=['color']).render()
@@ -871,7 +867,6 @@
         Returns:
             True
         """
-
         self.df['isBasement'] = False
         idx = self.df.last_valid_index()
         if idx is not None:
