import os
import sys
from os import path
import numpy as np
import pandas as pn
from typing import Union
import warnings

# This is for sphenix to find the packages
sys.path.append( path.dirname( path.dirname( path.abspath(__file__) ) ) )
import pandas as pn
pn.options.mode.chained_assignment = None
from .data import AdditionalData, Faults, Grid, MetaData, Orientations, RescaledData, Series, SurfacePoints,\
    Surfaces, Topography, Options, Structure, KrigingParameters
from .solution import Solution
from .interpolator import Interpolator
from .interpolator_pro import InterpolatorModel
from gempy.utils.meta import _setdoc
from gempy.plot.visualization_3d import vtkVisualization
from gempy.plot.decorators import *

class DataMutation_pro(object):
    def __init__(self):

        self.grid = Grid()
        self.faults = Faults()
        self.series = Series(self.faults)
        self.surfaces = Surfaces(self.series)
        self.surface_points = SurfacePoints(self.surfaces)
        self.orientations = Orientations(self.surfaces)

        self.rescaling = RescaledData(self.surface_points, self.orientations, self.grid)
        self.additional_data = AdditionalData(self.surface_points, self.orientations, self.grid, self.faults,
                                              self.surfaces, self.rescaling)

        self.interpolator = InterpolatorModel(self.surface_points, self.orientations, self.grid, self.surfaces,
                                              self.series, self.faults, self.additional_data)

        self.solutions = Solution(self.additional_data, self.grid, self.surface_points, self.series, self.surfaces)

    def _add_valid_idx_s(self, idx):
        if idx is None:
            idx = self.surface_points.df.index.max()
            if idx is np.nan:
                idx = 0
            else:
                idx += 1
        else:
            assert isinstance(idx, (int, list, np.ndarray)), 'idx must be an int or a list of ints'

        return idx

    def _add_valid_idx_o(self, idx):
        if idx is None:
            idx = self.orientations.df.index.max()
            if idx is np.nan:
                idx = 0
            else:
                idx += 1
        else:
            assert isinstance(idx, (int, list, np.ndarray)), 'idx must be an int or a list of ints'

        return idx

    def update_structure(self, update_theano=None):
        """Update python and theano structure paramteres
        Args:
            update_theano: str['matrices', 'weights']
        """

        self.additional_data.update_structure()
        if update_theano == 'matrices':
            self.interpolator.modify_results_matrices_pro()
        elif update_theano == 'weights':
            self.interpolator.modify_results_weights()
        self.interpolator.set_theano_shared_structure()

    # region Grid

    def set_grid_object(self, grid: Grid, update_model=True):
        pass
        # self.grid = grid
        # self.additional_data.grid = grid
        # self.rescaling.grid = grid
        # self.interpolator.grid = grid
        # self.solutions.grid = grid
        #
        # if update_model is True:
        #     self.update_from_grid()

    def set_regular_grid(self, extent, resolution):
        self.grid.set_regular_grid(extent, resolution)
        self.rescaling.rescale_data()
        self.interpolator.set_initial_results_matrices()

    def set_custom_grid(self):
        pass

    # endregion

    # region Series
    def set_series_object(self):
        """
        Not implemented yet. Exchange the series object of the Model object
        Returns:

        """
        pass

    def set_bottom_relation(self, series: Union[str, list], bottom_relation: Union[str, list]):
        self.series.set_bottom_relation(series, bottom_relation)
        self.interpolator.set_theano_shared_relations()
        return self.series

    def add_series(self, series_list: Union[str, list], update_order_series=True, **kwargs):
        self.series.add_series(series_list, update_order_series)
        self.surfaces.df['series'].cat.add_categories(series_list, inplace=True)
        self.surface_points.df['series'].cat.add_categories(series_list, inplace=True)
        self.orientations.df['series'].cat.add_categories(series_list, inplace=True)

        self.interpolator.set_flow_control()
        # self.interpolator.compute_weights_ctrl = np.append(self.interpolator.compute_weights_ctrl,
        #                                                    np.ones(series_list.shape[0]))
        # self.interpolator.compute_scalar_ctrl = np.append(self.interpolator.compute_scalar_ctrl,
        #                                                   np.ones(series_list.shape[0]))
        # self.interpolator.compute_block_ctrl = np.append(self.interpolator.compute_block_ctrl,
        #                                                  np.ones(series_list.shape[0]))
        #self.update_from_series()

    def delete_series(self, indices: Union[str, list], update_order_series=True):
        """

        Args:
            indices: name of the series
            update_order_series:

        Returns:

        """
        self.series.delete_series(indices, update_order_series)
        self.surfaces.df['series'].cat.remove_categories(indices, inplace=True)
        self.surface_points.df['series'].cat.remove_categories(indices, inplace=True)
        self.orientations.df['series'].cat.remove_categories(indices, inplace=True)
        self.map_data_df(self.surface_points.df)
        self.map_data_df(self.orientations.df)

        self.interpolator.set_theano_shared_relations()
        self.interpolator.set_flow_control()
       # self.update_from_series()

    def rename_series(self, new_categories: Union[dict, list]):
        self.series.rename_series(new_categories)
        self.surfaces.df['series'].cat.rename_categories(new_categories, inplace=True)
        self.surface_points.df['series'].cat.rename_categories(new_categories, inplace=True)
        self.orientations.df['series'].cat.rename_categories(new_categories, inplace=True)

    def modify_order_series(self, new_value: int, idx: str):
        self.series.modify_order_series(new_value, idx)

        self.surfaces.df['series'].cat.reorder_categories(self.series.df.index.get_values(),
                                                          ordered=False, inplace=True)

        self.surfaces.sort_surfaces()
        self.surfaces.set_basement()

        self.map_data_df(self.surface_points.df)
        self.surface_points.sort_table()
        self.map_data_df(self.orientations.df)
        self.orientations.sort_table()

        self.interpolator.set_flow_control()
        self.update_structure()

    # endregion

    # region Faults
    def set_fault_object(self):
        pass

    @_setdoc([Faults.set_is_fault.__doc__])
    def set_is_fault(self, series_fault: Union[str, list] = None, toggle: bool = False, change_color: bool = True):
        series_fault = np.atleast_1d(series_fault)

        self.faults.set_is_fault(series_fault, toggle=toggle)

        if toggle is True:
            already_fault = self.series.df.loc[series_fault, 'BottomRelation'] == 'Fault'
            self.series.df.loc[series_fault[already_fault], 'BottomRelation'] = 'Erosion'
            self.series.df.loc[series_fault[~already_fault], 'BottomRelation'] = 'Fault'
        else:
            self.series.df.loc[series_fault, 'BottomRelation'] = 'Fault'

        self.additional_data.structure_data.set_number_of_faults()
        self.interpolator.set_theano_shared_relations()
        self.interpolator.set_theano_shared_loop()
        if change_color:
            print('Fault colors changed. If you do not like this behavior, set change_color to False.')
            self.surfaces.colors.make_faults_black(series_fault)
        return self.faults
        # for series_as_faults in np.atleast_1d(series_fault):

        # TODO: Decide if this makes sense anymore
        # This code is to push faults up the pile
        # if self.faults.df.loc[series_fault[0], 'isFault'] is True:
        #     self.series.modify_order_series(self.faults.n_faults, series_as_faults)
        #     print('Fault series: ' + str(series_fault) + ' moved to the top of the surfaces.')
        # else:
        #     self.series.modify_order_series(self.faults.n_faults + 1, series_as_faults)
        #     print('Fault series: ' + str(series_fault) + ' moved to the top of the pile.')
        #
        # self.faults.set_is_fault(series_fault)
        # self.interpolator.set_theano_shared_relations()
        # # TODO this update from series is alsod related to the move in the pile
        # self.update_from_series()

    @_setdoc([Faults.set_is_fault.__doc__])
    def set_is_finite_fault(self, series_fault=None, toggle: bool = False):
        s = self.faults.set_is_finite_fault(series_fault, toggle)  # change df in Fault obj
        # change shared theano variable for infinite factor
        self.interpolator.set_theano_shared_is_finite()
        return s

    def set_fault_relation(self, rel_matrix):
        self.faults.set_fault_relation(rel_matrix)

        # Updating
        self.interpolator.set_theano_shared_fault_relation()
        self.interpolator.set_theano_shared_weights()

    # endregion

    # region Surfaces
    def set_surfaces_object(self):
        """
        Not implemented yet. Exchange the surface object of the Model object
        Returns:

        """

    def add_surfaces(self, surface_list: Union[str, list], update_df=True):
        self.surfaces.add_surface(surface_list, update_df)
        self.surface_points.df['surface'].cat.add_categories(surface_list, inplace=True)
        self.orientations.df['surface'].cat.add_categories(surface_list, inplace=True)
        self.update_structure()
        return self.surfaces

    def delete_surfaces(self, indices: Union[str, list, np.ndarray], update_id=True):
        indices = np.atleast_1d(indices)
        self.surfaces.delete_surface(indices, update_id)

        if indices.dtype == int:
            surfaces_names = self.surfaces.df.loc[indices, 'surface']
        else:
            surfaces_names = indices

        self.surface_points.df['surface'].cat.remove_categories(surfaces_names, inplace=True)
        self.orientations.df['surface'].cat.remove_categories(surfaces_names, inplace=True)
        self.map_data_df(self.surface_points.df)
        self.map_data_df(self.orientations.df)
        return self.surfaces

    def rename_surfaces(self, to_replace: Union[dict], **kwargs):

        self.surfaces.rename_surfaces(to_replace, **kwargs)
        self.surface_points.df['surface'].cat.rename_categories(to_replace, inplace=True)
        self.orientations.df['surface'].cat.rename_categories(to_replace, inplace=True)
        return self.surfaces

    def modify_order_surfaces(self, new_value: int, idx: int, series: str = None):
        """

        Args:
            new_value : New position of the surface
            idx: index of the surface. The surface should be unique all the time since the creation of the surface
            series:

        Returns:

        """
        self.surfaces.modify_order_surfaces(new_value, idx, series)

        self.map_data_df(self.surface_points.df)
        self.surface_points.sort_table()
        self.map_data_df(self.orientations.df)
        self.orientations.sort_table()

        self.update_structure()
        return self.surfaces

    def add_surface_values(self,  values_array: Union[np.ndarray, list], properties_names: list = np.empty(0)):
        self.surfaces.add_surfaces_values(values_array, properties_names)

    def delete_surface_values(self, properties_names: list):
        self.delete_surface_values(properties_names)

    def modify_surface_values(self, idx, properties_names, values):
        self.surfaces.modify_surface_values(idx, properties_names, values)

    def set_surface_values(self, values_array: Union[np.ndarray, list], properties_names: list = np.empty(0)):
        self.surfaces.set_surfaces_values(values_array, properties_names)

    @_setdoc([Surfaces.map_series.__doc__])
    def map_series_to_surfaces(self, mapping_object: Union[dict, pn.Categorical] = None,
                               set_series=True, sort_geometric_data: bool = True, remove_unused_series=True):
        # Add New series to the series df
        if set_series is True:
            if type(mapping_object) is dict:
                series_list = list(mapping_object.keys())
                self.series.add_series(series_list)
            elif isinstance(mapping_object, pn.Categorical):
                series_list = mapping_object['series'].values
                self.series.add_series(series_list)
            else:
                raise AttributeError(str(type(mapping_object)) + ' is not the right attribute type.')

        self.surfaces.map_series(mapping_object)

        # Here we remove the series that were not assigned to a surface
        if remove_unused_series is True:
            self.surfaces.df['series'].cat.remove_unused_categories(inplace=True)
            unused_cat = self.series.df.index[~self.series.df.index.isin(
                self.surfaces.df['series'].cat.categories)]
            self.series.delete_series(unused_cat)

        self.surfaces.update_sequential_pile()
        self.series.update_order_series()
        # self.surfaces.sort_surfaces()

        self.update_from_surfaces()
        self.update_from_series()

        if sort_geometric_data is True:
            self.surface_points.sort_table()
            self.orientations.sort_table()

        return self.surfaces.sequential_pile.figure

    # endregion

    # region Surface_points

    def set_surface_points_object(self, surface_points: SurfacePoints, update_model=True):
        pass
        # self.surface_points = surface_points
        # self.rescaling.surface_points = surface_points
        # self.interpolator.surface_points = surface_points
        #
        # if update_model is True:
        #     self.update_from_surface_points()

    @plot_add_surface_points
    def add_surface_points(self, X, Y, Z, surface, idx: Union[int, list, np.ndarray] = None,
                           recompute_rescale_factor=False, **kwargs):
        surface = np.atleast_1d(surface)
        idx = self._add_valid_idx_s(idx)
        self.surface_points.add_surface_points(X, Y, Z, surface, idx)

        if recompute_rescale_factor is True or idx < 20:
            # This will rescale all data again
            self.rescaling.rescale_data()
            self.interpolator.set_theano_shared_kriging()
        else:
            # This branch only recompute the added point
            self.rescaling.set_rescaled_surface_points(idx)

        # Add results has to be called before we update the theano len_series_i
        # if surface.ndim == 1:
        #     self.interpolator.add_to_results(surface)
        # else:
        #     self.interpolator.set_initial_results()
        #self.interpolator.modify_results_matrices_pro()
        self.update_structure(update_theano='matrices')

        return self.surface_points, idx

    @plot_delete_surface_points
    def delete_surface_points(self, indices: Union[list, int], **kwargs):
        self.surface_points.del_surface_points(indices)
        self.update_structure(update_theano='matrices')
        return self.surface_points

    @plot_move_surface_points
    def modify_surface_points(self, indices: Union[int, list], recompute_rescale_factor=False, **kwargs):
        keys = list(kwargs.keys())
        is_surface = np.isin('surface', keys).all()
        if is_surface:
            assert (~self.surfaces.df[self.surfaces.df['isBasement']]['surface'].isin(
                np.atleast_1d(kwargs['surface']))).any(),\
                'Surface points cannot belong to Basement. Add a new surface.'

        self.surface_points.modify_surface_points(indices, **kwargs)

        if recompute_rescale_factor is True or np.atleast_1d(indices)[0] < 20:
            # This will rescale all data again
            self.rescaling.rescale_data()
            self.interpolator.set_theano_shared_kriging()
        else:
            # This branch only recompute the added point
            self.rescaling.set_rescaled_surface_points(indices)

        keys = list(kwargs.keys())
        is_surface = np.isin('surface', keys).all()
        if is_surface == True:
            self.update_structure(update_theano='matrices')
        return self.surface_points

    # endregion

    # region Orientation
    def set_orientations_object(self, orientations: Orientations, update_model=True):
        pass
        # self.orientations = orientations
        # self.rescaling.orientations = orientations
        # self.interpolator.orientations = orientations
        #
        # if update_model is True:
        #     self.update_from_orientations()

    @plot_add_orientation
    def add_orientations(self,  X, Y, Z, surface, pole_vector: np.ndarray = None,
                         orientation: np.ndarray = None, idx=None, recompute_rescale_factor=False,
                         **kwargs):

        surface = np.atleast_1d(surface)
        idx = self._add_valid_idx_o(idx)
        self.orientations.add_orientation(X, Y, Z, surface, pole_vector=pole_vector,
                                          orientation=orientation, idx=idx)
        if recompute_rescale_factor is True or idx < 5:
            # This will rescale all data again
            self.rescaling.rescale_data()
        else:
            # This branch only recompute the added point
            self.rescaling.set_rescaled_orientations(idx)

        #self.interpolator.add_to_weights(surface, n_rows=3)
        #self.interpolator.modify_results_weights()
        self.update_structure(update_theano='weights')

        return self.orientations, idx

    @plot_delete_orientations
    def delete_orientations(self, indices: Union[list, int], **kwargs ):
        self.orientations.del_orientation(indices)
        self.update_structure(update_theano='weights')
        return self.orientations

    @plot_move_orientations
    def modify_orientations(self, indices: list, **kwargs):

        indices = np.array(indices, ndmin=1)
        keys = list(kwargs.keys())
        is_surface = np.isin('surface', keys).all()
        self.orientations.modify_orientations(indices, **kwargs)
        self.rescaling.set_rescaled_orientations(indices)

        if is_surface:
            self.update_structure(update_theano='weights')

        return self.orientations
    # endregion

    # region Options
    def modify_options(self, property, value):
        self.additional_data.options.modify_options(property, value)
        warnings.warn('You need to recompile the Theano code to make it the changes in options.')

    # endregion

    # region Kriging
    def modify_kriging_parameters(self, property, value, **kwargs):
        self.additional_data.kriging_data.modify_kriging_parameters(property, value, **kwargs)
        self.interpolator.set_theano_shared_kriging()
        if property == 'drift equations':
            self.interpolator.set_initial_results()

    # endregion

    # region rescaling
    def modify_rescaling_parameters(self, property, value):
        self.additional_data.rescaling_data.modify_rescaling_parameters(property, value)
        self.additional_data.rescaling_data.rescale_data()
        self.additional_data.update_default_kriging()
    # endregion

    # ======================================
    # --------------------------------------
    # ======================================

    def set_default_surface_point(self, **kwargs):
        if self.surface_points.df.shape[0] == 0:
            self.add_surface_points(0.00001, 0.00001, 0.00001, self.surfaces.df['surface'].iloc[0],
                                    recompute_rescale_factor=True, **kwargs)

    def set_default_orientation(self, **kwargs):
        if self.orientations.df.shape[0] == 0:
            # TODO DEBUG: I am not sure that surfaces always has at least one entry. Check it
            self.add_orientations(.00001, .00001, .00001,
                                  self.surfaces.df['surface'].iloc[0],
                                  [0, 0, 1], recompute_rescale_factor=True, **kwargs)

    def set_default_surfaces(self):
        if self.surfaces.df.shape[0] == 0:
            self.add_surfaces(['surface1', 'surface2'])
        # self.surfaces.set_default_surface_name()
        # self.update_from_surfaces()
        return self.surfaces


    # def update_from_grid(self):
    #     """
    #
    #     Note: update_from_grid does not have the inverse, i.e. update_to_grid, because GridClass is independent
    #     Returns:
    #
    #     """
    #     self.additional_data.update_default_kriging()  # TODO decide if this makes sense here. Probably is better to do
    #     #  it with a checker
    #     self.rescaling.set_rescaled_grid()
    #     # self.interpolator.set_theano_share_input()
    #
    #
    #
    def update_from_series(self, rename_series: dict = None, reorder_series=True, sort_geometric_data=True,
                           update_interpolator=True):
        """
        Note: update_from_series does not have the inverse, i.e. update_to_series, because Series is independent
        Returns:

        """
        # Add categories from series to surface
        # Updating surfaces['series'] categories

        if rename_series is None:
            self.surfaces.df['series'].cat.set_categories(self.series.df.index, inplace=True)
        else:
            self.surfaces.df['series'].cat.rename_categories(rename_series, inplace=True)

        if reorder_series is True:
            self.surfaces.df['series'].cat.reorder_categories(self.series.df.index.get_values(),
                                                              ordered=False, inplace=True)
            # self.surface_points.df['series'].cat.reorder_categories(self.series.df.index.get_values(),
            #                                                   ordered=False, inplace=True)
            # self.orientations.df['series'].cat.reorder_categories(self.series.df.index.get_values(),
            #                                                   ordered=False, inplace=True)

            self.series.df.index = self.series.df.index.reorder_categories(self.series.df.index.get_values(),
                                                              ordered=False)
            self.surfaces.sort_surfaces()
            self.update_from_surfaces(set_categories_from_series=False, set_categories_from_surfaces=True,
                                      map_surface_points=False, map_orientations=False, update_structural_data=False)

        self.surfaces.set_basement()

        # Add categories from series
        self.surface_points.set_series_categories_from_series(self.series)
        self.orientations.set_series_categories_from_series(self.series)

        self.surface_points.map_data_from_series(self.series, 'order_series')
        self.orientations.map_data_from_series(self.series, 'order_series')

        if sort_geometric_data is True:
            self.surface_points.sort_table()
            self.orientations.sort_table()

        self.additional_data.update_structure()
        # For the drift equations. TODO disentagle this property
        self.additional_data.update_default_kriging()

        if update_interpolator is True:
            self.interpolator.set_theano_shared_structure(reset=True)
    #
    #
    #
    def update_from_surfaces(self, set_categories_from_series=True, set_categories_from_surfaces=True,
                             map_surface_points=True, map_orientations=True, update_structural_data=True):
        # Add categories from series
        if set_categories_from_series is True:
            self.surface_points.set_series_categories_from_series(self.surfaces.series)
            self.orientations.set_series_categories_from_series(self.surfaces.series)

        # Add categories from surfaces
        if set_categories_from_surfaces is True:
            self.surface_points.set_surface_categories_from_surfaces(self.surfaces)
            self.orientations.set_surface_categories_from_surfaces(self.surfaces)

        if map_surface_points is True:
            self.surface_points.map_data_from_surfaces(self.surfaces, 'series')
            self.surface_points.map_data_from_surfaces(self.surfaces, 'id')

        if map_orientations is True:
            self.orientations.map_data_from_surfaces(self.surfaces, 'series')
            self.orientations.map_data_from_surfaces(self.surfaces, 'id')

        if update_structural_data is True:
            self.additional_data.update_structure()
    #
    # def update_to_surfaces(self):
    #     # TODO decide if makes sense. I think it is quite independent as well. The only thing would be the categories of
    #     #   series?
    #     pass
    #
    # def update_from_faults(self):
    #     self.interpolator.set_theano_shared_faults()
    #
    #
    #
    # def update_to_orientations(self, idx: Union[list, np.ndarray] = None):
    #     # TODO debug
    #     if idx is None:
    #         idx = self.orientations.df.index
    #     idx = np.atleast_1d(idx)
    #     self.orientations.map_data_from_surfaces(self.surfaces, 'series', idx=idx)
    #     self.orientations.map_data_from_surfaces(self.surfaces, 'id', idx=idx)
    #     self.orientations.map_data_from_series(self.series, 'order_series', idx=idx)
    #     self.orientations.sort_table()
    #     return self.orientations
    #
    #
    # def update_from_orientations(self, idx: Union[list, np.ndarray] = None,  recompute_rescale_factor=False):
    #     # TODO debug
    #
    #     self.update_structure()
    #     if recompute_rescale_factor is False:
    #         self.rescaling.set_rescaled_orientations(idx=idx)
    #     else:
    #         self.rescaling.rescale_data()


    # region Theano interface
    def set_theano_graph(self, interpolator: Interpolator):
        self.interpolator.theano_graph = interpolator.theano_graph
        self.interpolator.theano_function = interpolator.theano_function
        self.update_to_interpolator()


    def set_theano_function(self, interpolator: Interpolator):
        self.interpolator.theano_graph = interpolator.theano_graph
        self.interpolator.theano_function = interpolator.theano_function
        self.interpolator.set_all_shared_parameters()

    def update_to_interpolator(self, reset=True):
        self.interpolator.set_all_shared_parameters()
        self.interpolator.reset_flow_control_initial_results()

    # endregion

    def map_data_df(self, d:pn.DataFrame):
        d['series'] = d['surface'].map(self.surfaces.df.set_index('surface')['series'])
        d['id'] = d['surface'].map(self.surfaces.df.set_index('surface')['id'])
        d['order_series'] = d['series'].map(self.series.df['order_series'])
      #  d['isFault'] = d['series'].map(self.faults.df['isFault'])

    def update_from_additional_data(self):
        pass

<<<<<<< HEAD
    def add_topography(self, source = 'random', filepath = None, **kwargs):
        """

        Args:
            mode: 'random': random topography is generated
                   'gdal'. filepath must be provided
            filepath: path to raster file
            kwargs: gp.utils.create_topography.Load_DEM_artificial kwargs: z_ext, resolution

        Returns: :class:gempy.core.data.Topography

        """
        self.topography = Topography(self)
        if source == 'random':
            self.topography.load_random_hills(**kwargs)
        elif source == 'gdal':
            if filepath is not None:
                self.topography.load_from_gdal(filepath)
            else:
                print('to load a raster file, a path to the file must be provided')
        else:
            print('source must be either random or gdal')

        self.topography.show()
=======
    def set_surface_order_from_solution(self):
        # TODO time this function
        spu = self.surface_points.df['surface'].unique()
        sps = self.surface_points.df['series'].unique()
        sel = self.surfaces.df['surface'].isin(spu)
        # print(sel)
        for e, name_series in enumerate(sps):
            try:
                sfai_series = self.solutions.scalar_field_at_surface_points[e]
                sfai_order_aux = np.argsort(sfai_series[np.nonzero(sfai_series)])
                sfai_order = (sfai_order_aux - sfai_order_aux.shape[0]) * -1
                # select surfaces which exist in surface_points
                group = self.surfaces.df[sel].groupby('series').get_group(name_series)
                idx = group.index
                surface_names = group['surface']
             #   print('idx', idx)
             #   print(sfai_order)
                self.surfaces.df.loc[idx, 'order_surfaces'] = self.surfaces.df.loc[idx, 'surface'].map(
                    pn.DataFrame(sfai_order, index=surface_names)[0])
             #   print(pn.DataFrame(sfai_order, index=surface_names)[0])
             #   print(self.surfaces.df)
            except IndexError:
                pass

        self.surfaces.sort_surfaces()
        self.surfaces.set_basement()
        self.surface_points.df['id'] = self.surface_points.df['surface'].map(
            self.surfaces.df.set_index('surface')['id'])
        self.surface_points.sort_table()
        self.update_structure()
        return self.surfaces

>>>>>>> 417d0215

@_setdoc([MetaData.__doc__, Grid.__doc__])
class Model(DataMutation_pro):
    """
    Container class of all objects that constitute a GemPy model. In addition the class provides the methods that
    act in more than one of this class.
    """
    def __init__(self, project_name='default_project'):

        self.meta = MetaData(project_name=project_name)
        super().__init__()
        self.topography = None

    def __repr__(self):
        return self.meta.project_name + ' ' + self.meta.date

    def new_model(self, name_project='default_project'):
        self.__init__(name_project)

    def save_model_pickle(self, path=False):
        """
        Short term model storage. Object to a python pickle (serialization of python). Be aware that if the dependencies
        versions used to export and import the pickle differ it may give problems

        Args:
            path (str): path where save the pickle

        Returns:
            True
        """
        # Deleting qi attribute otherwise doesnt allow to pickle
        if hasattr(self, 'qi'):
            self.__delattr__('qi')

        sys.setrecursionlimit(10000)

        if not path:
            # TODO: Update default to meta name
            path = './'+self.meta.project_name
        import pickle
        with open(path+'.pickle', 'wb') as f:
            # Pickle the 'data' dictionary using the highest protocol available.
            pickle.dump(self, f, pickle.HIGHEST_PROTOCOL)
        return True

    @staticmethod
    def load_model_pickle(path):
        """
        Read InputData object from python pickle.

        Args:
           path (str): path where save the pickle

        Returns:
            :class:`gempy.core.model.Model`

        """
        import pickle
        with open(path, 'rb') as f:
            # The protocol version used is detected automatically, so we do not
            # have to specify it.
            model = pickle.load(f)
            return model

    def save_model(self, name=None, path=None):
        # TODO: UPDATE!!!!!!! TO new solution
        """
        Save model in new folder. Input data is saved as csv files. Solutions, extent and resolutions are saved as npy.

        Args:
            name (str): name of the newly created folder and the part of the files name
            path (str): path where save the model folder.

        Returns:
            True
        """
        if not path:
            path = './'
        path = f'{path}/{name}'

        if name is None:
            name = self.meta.project_name

        if os.path.isdir(path):
            print("Directory already exists, files will be overwritten")
        else:
            os.mkdir(f'{path}')

        # save dataframes as csv
        self.surface_points.df.to_csv(f'{path}/{name}_surface_points.csv')
        self.surfaces.df.to_csv(f'{path}/{name}_surfaces.csv')
        self.orientations.df.to_csv(f'{path}/{name}_orientations.csv')
        self.series.df.to_csv(f'{path}/{name}_series.csv')
        self.faults.df.to_csv(f'{path}/{name}_faults.csv')
        self.faults.faults_relations_df.to_csv(f'{path}/{name}_faults_relations.csv')
        self.additional_data.kriging_data.df.to_csv(f'{path}/{name}_kriging_data.csv')
        self.additional_data.rescaling_data.df.to_csv(f'{path}/{name}_rescaling_data.csv')
        self.additional_data.options.df.to_csv(f'{path}/{name}_options.csv')

        # # save resolution and extent as npy
        np.save(f'{path}/{name}_extent.npy', self.grid.extent)
        np.save(f'{path}/{name}_resolution.npy', self.grid.resolution)
        #
        # # save solutions as npy
        # np.save(f'{path}/{name}_lith_block.npy' ,self.solutions.lith_block)
        # np.save(f'{path}/{name}_scalar_field_lith.npy', self.solutions.scalar_field_matrix)
        #
        # np.save(f'{path}/{name}_gradient.npy', self.solutions.gradient)
        # np.save(f'{path}/{name}_values_block.npy', self.solutions.matr)

        return True

    @_setdoc([SurfacePoints.read_surface_points.__doc__, Orientations.read_orientations.__doc__])
    def read_data(self, path_i=None, path_o=None, add_basement=True, **kwargs):
        """

        Args:
            path_i:
            path_o:
            **kwargs:
                update_surfaces (bool): True

        Returns:

        """
        if 'update_surfaces' not in kwargs:
            kwargs['update_surfaces'] = True

        if path_i:
            self.surface_points.read_surface_points(path_i, inplace=True, **kwargs)
        if path_o:
            self.orientations.read_orientations(path_o, inplace=True, **kwargs)
        if add_basement is True:
            self.surfaces.add_surface(['basement'])

        self.rescaling.rescale_data()

        self.additional_data.update_structure()
        self.additional_data.update_default_kriging()

    def get_data(self, itype='data', numeric=False):
        """
        Method that returns the surface_points and orientations pandas Dataframes. Can return both at the same time or only
        one of the two

        Args:
            itype: input_data data type, either 'orientations', 'surface_points' or 'all' for both.
            numeric(bool): Return only the numerical values of the dataframe. This is much lighter database for storing
                traces
            verbosity (int): Number of properties shown

        Returns:
            pandas.core.frame.DataFrame: Data frame with the raw data

        """
        # dtype = 'object'
        # TODO adapt this

        show_par_f = self.orientations.df.columns
        show_par_i = self.surface_points.df.columns

        if numeric:
            show_par_f = self.orientations._columns_o_num
            show_par_i = self.surface_points._columns_i_num
            dtype = 'float'

        if itype == 'orientations':
            raw_data = self.orientations.df[show_par_f]  # .astype(dtype)
            # Be sure that the columns are in order when used for operations
            if numeric:
                raw_data = raw_data[['X', 'Y', 'Z', 'G_x', 'G_y', 'G_z', 'dip', 'azimuth', 'polarity']]
        elif itype == 'surface_points':
            raw_data = self.surface_points.df[show_par_i]  # .astype(dtype)
            # Be sure that the columns are in order when used for operations
            if numeric:
                raw_data = raw_data[['X', 'Y', 'Z', 'G_x', 'G_y', 'G_z', 'dip', 'azimuth', 'polarity']]
        elif itype == 'data':
            raw_data = pn.concat([self.surface_points.df[show_par_i],  # .astype(dtype),
                                  self.orientations.df[show_par_f]],  # .astype(dtype)],
                                 keys=['surface_points', 'orientations'],
                                 sort=False)
            # Be sure that the columns are in order when used for operations
            if numeric:
                raw_data = raw_data[['X', 'Y', 'Z', 'G_x', 'G_y', 'G_z', 'dip', 'azimuth', 'polarity']]

        elif itype == 'surfaces':
            raw_data = self.surfaces
        elif itype == 'series':
            raw_data = self.series
        elif itype == 'faults':
            raw_data = self.faults
        elif itype == 'faults_relations_df' or itype == 'faults_relations':
            raw_data = self.faults.faults_relations_df
        elif itype == 'additional data' or itype == 'additional_data':
            raw_data = self.additional_data
        elif itype == 'kriging':
            raw_data = self.additional_data.kriging_data
        else:
            raise AttributeError('itype has to be \'data\', \'additional data\', \'surface_points\', \'orientations\','
                                 ' \'surfaces\',\'series\', \'faults\' or \'faults_relations_df\'')

        return raw_data

    def get_additional_data(self):
        return self.additional_data.get_additional_data()

    # def get_theano_input(self):
    #     pass




























<|MERGE_RESOLUTION|>--- conflicted
+++ resolved
@@ -653,7 +653,6 @@
     def update_from_additional_data(self):
         pass
 
-<<<<<<< HEAD
     def add_topography(self, source = 'random', filepath = None, **kwargs):
         """
 
@@ -678,7 +677,6 @@
             print('source must be either random or gdal')
 
         self.topography.show()
-=======
     def set_surface_order_from_solution(self):
         # TODO time this function
         spu = self.surface_points.df['surface'].unique()
@@ -711,7 +709,6 @@
         self.update_structure()
         return self.surfaces
 
->>>>>>> 417d0215
 
 @_setdoc([MetaData.__doc__, Grid.__doc__])
 class Model(DataMutation_pro):
@@ -723,7 +720,6 @@
 
         self.meta = MetaData(project_name=project_name)
         super().__init__()
-        self.topography = None
 
     def __repr__(self):
         return self.meta.project_name + ' ' + self.meta.date
