import os
import sys
import numpy as np
import pandas as pn
from typing import Union
import warnings

from gempy.core.data import AdditionalData, Faults, Grid, MetaData, Orientations, RescaledData, Series, SurfacePoints,\
    Surfaces, Options, Structure, KrigingParameters
from gempy.core.solution import Solution
from gempy.core.interpolator import InterpolatorModel, InterpolatorGravity
from gempy.utils.meta import setdoc, setdoc_pro
import gempy.utils.docstring as ds
from gempy.plot.decorators import *

pn.options.mode.chained_assignment = None


@setdoc_pro([Grid.__doc__, Faults.__doc__, Series.__doc__, Surfaces.__doc__, SurfacePoints.__doc__,
             Orientations.__doc__, RescaledData.__doc__, AdditionalData.__doc__, InterpolatorModel.__doc__,
             Solution.__doc__])
class DataMutation(object):
    """
    This class handles all the mutation of an object belonging to model and the update of every single object depend
    on that.

    Attributes:
        grid (:class:`Grid`): [s0]
        faults (:class:`Faults`): [s1]
        series (:class:`Series`): [s2]
        surfaces (:class:`Surfaces`): [s3]
        surface_points (:class:`SurfacePoints`): [s4]
        orientations (:class:`Orientations`): [s5]
        rescaling (:class:`Rescaling`): [s6]
        additional_data (:class:`AdditionalData`): [s7]
        interpolator (:class:`InterpolatorModel`): [s8]
        solutions (:class:`Solutions`): [s9]

     """

    def __init__(self):

        self.grid = Grid()
        self.faults = Faults()
        self.series = Series(self.faults)
        self.surfaces = Surfaces(self.series)
        self.surface_points = SurfacePoints(self.surfaces)
        self.orientations = Orientations(self.surfaces)

        self.rescaling = RescaledData(self.surface_points, self.orientations, self.grid)
        self.additional_data = AdditionalData(self.surface_points, self.orientations, self.grid, self.faults,
                                              self.surfaces, self.rescaling)

        self.interpolator = InterpolatorModel(self.surface_points, self.orientations, self.grid, self.surfaces,
                                              self.series, self.faults, self.additional_data)

        self.solutions = Solution(self.grid, self.surfaces, self.series)

    def _add_valid_idx_s(self, idx):
        if idx is None:
            idx = self.surface_points.df.index.max()
            if idx is np.nan:
                idx = 0
            else:
                idx += 1
        else:
            assert isinstance(idx, (int, list, np.ndarray)), 'idx must be an int or a list of ints'

        return idx

    def _add_valid_idx_o(self, idx):
        if idx is None:
            idx = self.orientations.df.index.max()
            if idx is np.nan:
                idx = 0
            else:
                idx += 1
        else:
            assert isinstance(idx, (int, list, np.ndarray)), 'idx must be an int or a list of ints'

        return idx

    @setdoc_pro([AdditionalData.update_structure.__doc__, InterpolatorModel.set_theano_shared_structure.__doc__,
                 InterpolatorModel.modify_results_matrices_pro.__doc__,
                 InterpolatorModel.modify_results_weights.__doc__])
    def update_structure(self, update_theano=None):
        """Update python and theano structure parameters.

        [s0]
        [s1]

        Args:
            update_theano: str{'matrices', 'weights'}:
                * matrices [s2]
                * weights [s3]
        """

        self.additional_data.update_structure()
        if update_theano == 'matrices':
            self.interpolator.modify_results_matrices_pro()
        elif update_theano == 'weights':
            self.interpolator.modify_results_weights()

        self.interpolator.set_theano_shared_structure()
        return self.additional_data.structure_data

    # region Grid
    def update_from_grid(self):
        self.rescaling.rescale_data()
        self.interpolator.set_initial_results_matrices()

        # Check if grid is shared
        if hasattr(self.interpolator.theano_graph.grid_val_T, 'get_value'):
            self.interpolator.theano_graph.grid_val_T.set_value(self.grid.values_r.astype(self.interpolator.dtype))

    def set_active_grid(self, grid_name: Union[str, np.ndarray], reset=False):
        """
        Set active a given or several grids.

        Args:
            grid_name (str, list) {regular, custom, topography, centered}:
            reset (bool): If true set inactive all grids not in grid_name

        Returns:
            Grid

        """
        if reset is True:
            self.grid.deactivate_all_grids()
        self.grid.set_active(grid_name)
        self.update_from_grid()
        print(f'Active grids: {self.grid.grid_types[self.grid.active_grids]}')

        return self.grid

    def set_grid_object(self, grid: Grid, update_model=True):
        # TODO this should go to the api and let call all different grid types
        raise NotImplementedError

    @setdoc(Grid.set_regular_grid.__doc__)
    @setdoc_pro([ds.extent, ds.resolution])
    def set_regular_grid(self, extent, resolution):
        """
        Set a regular grid, rescale data and initialize theano solutions.

        Args:
            extent (np.ndarray): [s0]
            resolution (np.ndarray): [s1]

        Returns:
            Grid

        Set regular grid docs
        """
        self.grid.set_regular_grid(extent=extent, resolution=resolution)
        self.update_from_grid()
        print(f'Active grids: {self.grid.grid_types[self.grid.active_grids]}')
        return self.grid

    @setdoc(Grid.set_custom_grid.__doc__, )
    @setdoc_pro(ds.coord)
    def set_custom_grid(self, custom_grid):
        """
        Set custom grid, rescale gird and initialize theano solutions. foo

        Args:
            custom_grid (np.array): [s0]
        Returns:
            Grid

        Set custom grid Docs
        """
        self.grid.set_custom_grid(custom_grid)
        self.update_from_grid()
        print(f'Active grids: {self.grid.grid_types[self.grid.active_grids]}')
        return self.grid

    @plot_set_topography
    @setdoc(Grid.set_topography.__doc__)
    def set_topography(self, source='random', **kwargs):
        """
        Create a topography grid and activate it.
        """

        self.grid.set_topography(source, **kwargs)
        self.update_from_grid()
        print(f'Active grids: {self.grid.grid_types[self.grid.active_grids]}')
        return self.grid

<<<<<<< HEAD
    def set_section_grid(self, section_dict):
        self.grid.set_section_grid(section_dict=section_dict)
        self.update_from_grid()
        print(f'Active grids: {self.grid.grid_types[self.grid.active_grids]}')
        return self.grid.sections

    @setdoc(Grid.set_centered_grid.__doc__, )
=======
    @setdoc(Grid.set_centered_grid.__doc__)
>>>>>>> 626f9251
    def set_centered_grid(self, centers, radio, resolution=None):
        self.grid.set_centered_grid(centers, radio, resolution=resolution)
        self.update_from_grid()
        print(f'Active grids: {self.grid.grid_types[self.grid.active_grids]}')
        return self.grid

    @setdoc(Grid.set_section_grid.__doc__)
    def set_section_grid(self, section_dict):
        self.grid.set_section_grid(section_dict)
        self.update_from_grid()
        print(f'Active grids: {self.grid.grid_types[self.grid.active_grids]}')
        return self.grid

    # endregion

    # region Series
    def set_series_object(self):
        """
        Not implemented yet. Exchange the series object of the Model object. foo

        Returns:

        """
        raise NotImplementedError

    @setdoc([Series.set_bottom_relation.__doc__], indent=False)
    def set_bottom_relation(self, series: Union[str, list], bottom_relation: Union[str, list]):
        """"""
        self.series.set_bottom_relation(series, bottom_relation)
        self.interpolator.set_theano_shared_relations()
        return self.series

    @setdoc(Series.add_series.__doc__, indent=False)
    def add_series(self, series_list: Union[str, list], reset_order_series=True):
        """ Add series, update the categories dependet on them and reset the flow control.
        """
        self.series.add_series(series_list, reset_order_series)
        self.surfaces.df['series'].cat.add_categories(series_list, inplace=True)
        self.surface_points.df['series'].cat.add_categories(series_list, inplace=True)
        self.orientations.df['series'].cat.add_categories(series_list, inplace=True)
        self.interpolator.set_flow_control()
        return self.series

    @setdoc(Series.delete_series.__doc__, indent=False)
    def delete_series(self, indices: Union[str, list], refactor_order_series=True):
        """Delete series, update the categories dependet on them and reset the flow control.
        """
        self.series.delete_series(indices, refactor_order_series)
        self.surfaces.df['series'].cat.remove_categories(indices, inplace=True)
        self.surface_points.df['series'].cat.remove_categories(indices, inplace=True)
        self.orientations.df['series'].cat.remove_categories(indices, inplace=True)
        self.map_geometric_data_df(self.surface_points.df)
        self.map_geometric_data_df(self.orientations.df)

        self.interpolator.set_theano_shared_relations()
        self.interpolator.set_flow_control()
        return self.series

    @setdoc(Series.rename_series.__doc__, indent=False)
    def rename_series(self, new_categories: Union[dict, list]):
        """Rename series and update the categories dependet on them."""
        self.series.rename_series(new_categories)
        self.surfaces.df['series'].cat.rename_categories(new_categories, inplace=True)
        self.surface_points.df['series'].cat.rename_categories(new_categories, inplace=True)
        self.orientations.df['series'].cat.rename_categories(new_categories, inplace=True)
        return self.series

    @setdoc(Series.modify_order_series.__doc__, indent=False)
    def modify_order_series(self, new_value: int, idx: str):
        """Modify order of the series. Reorder categories of the link Surfaces, sort surface (reset the basement layer)
        remap the Series and Surfaces to the corrspondent dataframes, sort Geometric objects, update structure and
        reset the flow control objects.

        """
        self.series.modify_order_series(new_value, idx)

        self.surfaces.df['series'].cat.reorder_categories(np.asarray(self.series.df.index),
                                                          ordered=False, inplace=True)

        self.surfaces.sort_surfaces()
        self.surfaces.set_basement()

        self.map_geometric_data_df(self.surface_points.df)
        self.surface_points.sort_table()
        self.map_geometric_data_df(self.orientations.df)
        self.orientations.sort_table()

        self.interpolator.set_flow_control()
        self.update_structure()
        return self.series

    @setdoc(Series.reset_order_series.__doc__, indent=False)
    def reorder_series(self, new_categories: Union[list, np.ndarray]):
        """Reorder series. Reorder categories of the link Surfaces, sort surface (reset the basement layer)
        remap the Series and Surfaces to the corrspondent dataframes, sort Geometric objects, update structure and
        reset the flow control objects.
        """
        self.series.reorder_series(new_categories)
        self.surfaces.df['series'].cat.reorder_categories(np.asarray(self.series.df.index),
                                                          ordered=False, inplace=True)

        self.surfaces.sort_surfaces()
        self.surfaces.set_basement()

        self.map_geometric_data_df(self.surface_points.df)
        self.surface_points.sort_table()
        self.map_geometric_data_df(self.orientations.df)
        self.orientations.sort_table()

        self.interpolator.set_flow_control()
        self.update_structure()
        return self.series

    # endregion

    # region Faults
    def set_fault_object(self):
        pass

    @setdoc([Faults.set_is_fault.__doc__], indent=False)
    def set_is_fault(self, series_fault: Union[str, list] = None, toggle: bool = False, offset_faults=False,
                     change_color: bool = True, twofins = False):
        """
        Set a series to fault and update all dependet objects of the Model.

        Args:
            change_color (bool): If True faults surfaces get the default fault color (light gray)

        Faults.set_is_fault Doc:

        """
        series_fault = np.atleast_1d(series_fault)
        if twofins is False:
            for fault in series_fault:
                assert np.sum(self.surfaces.df['series'] == fault) < 2,\
                    'Having more than one fault in a series is generally rather bad. Better go' \
                    ' back to the function map_series_to_surfaces and give each fault its own' \
                    ' series. If you are really sure what you are doing, you can set twofins to' \
                    ' True to suppress this error.'

        self.faults.set_is_fault(series_fault, toggle=toggle)

        if toggle is True:
            already_fault = self.series.df.loc[series_fault, 'BottomRelation'] == 'Fault'
            self.series.df.loc[series_fault[already_fault], 'BottomRelation'] = 'Erosion'
            self.series.df.loc[series_fault[~already_fault], 'BottomRelation'] = 'Fault'
        else:
            self.series.df.loc[series_fault, 'BottomRelation'] = 'Fault'

        self.additional_data.structure_data.set_number_of_faults()
        self.interpolator.set_theano_shared_relations()
        self.interpolator.set_theano_shared_loop()
        if change_color:
            print('Fault colors changed. If you do not like this behavior, set change_color to False.')
            self.surfaces.colors.make_faults_black(series_fault)
        self.update_structure(update_theano='matrices')
        return self.faults

    @setdoc([Faults.set_is_finite_fault.__doc__], indent=False)
    def set_is_finite_fault(self, series_fault=None, toggle: bool = False):
        """ """
        s = self.faults.set_is_finite_fault(series_fault, toggle)  # change df in Fault obj
        # change shared theano variable for infinite factor
        self.interpolator.set_theano_shared_is_finite()
        return s

    @setdoc([Faults.set_fault_relation.__doc__], indent=False)
    def set_fault_relation(self, rel_matrix):
        """"""
        self.faults.set_fault_relation(rel_matrix)

        # Updating
        self.interpolator.set_theano_shared_fault_relation()
        self.interpolator.set_theano_shared_weights()
        return self.faults.faults_relations_df

    # endregion

    # region Surfaces
    def set_surfaces_object(self):
        """
        Not implemented yet. Exchange the surface object of the Model object
        Returns:

        """
        raise NotImplementedError

    @setdoc(Surfaces.add_surface.__doc__, indent=False)
    def add_surfaces(self, surface_list: Union[str, list], update_df=True):
        self.surfaces.add_surface(surface_list, update_df)
        self.surface_points.df['surface'].cat.add_categories(surface_list, inplace=True)
        self.orientations.df['surface'].cat.add_categories(surface_list, inplace=True)
        self.update_structure()
        return self.surfaces

    @setdoc(Surfaces.delete_surface.__doc__, indent=False)
    def delete_surfaces(self, indices: Union[str, list, np.ndarray], update_id=True, remove_data=False):
        """Delete a surface and update all related object.

        Args:
            remove_data (bool): if true delete all GeometricData labeled with the given surface.

        Surface.delete_surface Doc:
        """
        indices = np.atleast_1d(indices)
        self.surfaces.delete_surface(indices, update_id)

        if indices.dtype == int:
            surfaces_names = self.surfaces.df.loc[indices, 'surface']
        else:
            surfaces_names = indices
        if remove_data:
            self.surface_points.del_surface_points(self.surface_points.df[self.surface_points.df.surface.isin(surfaces_names)].index)
            self.orientations.del_orientation(self.orientations.df[self.orientations.df.surface.isin(surfaces_names)].index)
            self.update_structure(update_theano='matrices')
            self.update_structure(update_theano='weights')
        self.surface_points.df['surface'].cat.remove_categories(surfaces_names, inplace=True)
        self.orientations.df['surface'].cat.remove_categories(surfaces_names, inplace=True)
        self.map_geometric_data_df(self.surface_points.df)
        self.map_geometric_data_df(self.orientations.df)
        self.surfaces.colors.delete_colors(surfaces_names)
        return self.surfaces

    @setdoc(Surfaces.rename_surfaces.__doc__, indent=False)
    def rename_surfaces(self, to_replace: Union[dict], **kwargs):

        self.surfaces.rename_surfaces(to_replace, **kwargs)
        self.surface_points.df['surface'].cat.rename_categories(to_replace, inplace=True)
        self.orientations.df['surface'].cat.rename_categories(to_replace, inplace=True)
        return self.surfaces

    @setdoc(Surfaces.modify_order_surfaces.__doc__, indent=False)
    def modify_order_surfaces(self, new_value: int, idx: int, series_name: str = None):
        """"""
        self.surfaces.modify_order_surfaces(new_value, idx, series_name)

        self.map_geometric_data_df(self.surface_points.df)
        self.surface_points.sort_table()
        self.map_geometric_data_df(self.orientations.df)
        self.orientations.sort_table()

        self.update_structure()
        return self.surfaces

    @setdoc(Surfaces.add_surfaces_values.__doc__, indent=False)
    def add_surface_values(self,  values_array: Union[np.ndarray, list], properties_names: list = np.empty(0)):
        self.surfaces.add_surfaces_values(values_array, properties_names)
        self.update_structure(update_theano='matrices')
        return self.surfaces

    @setdoc(Surfaces.delete_surface_values.__doc__, indent=False)
    def delete_surface_values(self, properties_names: list):
        self.delete_surface_values(properties_names)
        return self.surfaces

    @setdoc(Surfaces.modify_surface_values.__doc__, indent=False)
    def modify_surface_values(self, idx, properties_names, values):
        self.surfaces.modify_surface_values(idx, properties_names, values)
        return self.surfaces

    def set_surface_values(self, values_array: Union[np.ndarray, list], properties_names: list = np.empty(0)):
        self.surfaces.set_surfaces_values(values_array, properties_names)
        return self.surfaces

    @setdoc([Surfaces.map_series.__doc__], indent=False)
    def map_series_to_surfaces(self, mapping_object: Union[dict, pn.Categorical] = None,
                               set_series=True, sort_geometric_data: bool = True, remove_unused_series=True,
                               twofins=False):
        """
        Map series to surfaces and update all related objects accordingly to the following arguments:

        Args:
            set_series (bool): if True, if mapping object has non existing series they will be created.
            sort_geometric_data (bool): If true geometric data will be sorted accordingly to the new order of the
             series
            remove_unused_series (bool): if true, if an existing series is not assigned with a surface, it will get
             removed from the Series object

        Returns:
            Surfaces

        Surfaces.map_series Doc:
        """
        # Add New series to the series df
        if set_series is True:
            if type(mapping_object) is dict:
                series_list = list(mapping_object.keys())
                self.series.add_series(series_list)
            elif isinstance(mapping_object, pn.Categorical):
                series_list = mapping_object['series'].values
                self.series.add_series(series_list)
            else:
                raise AttributeError(str(type(mapping_object)) + ' is not the right attribute type.')

        self.surfaces.map_series(mapping_object)

        # Here we remove the series that were not assigned to a surface
        if remove_unused_series is True:
            self.surfaces.df['series'].cat.remove_unused_categories(inplace=True)
            unused_cat = self.series.df.index[~self.series.df.index.isin(
                self.surfaces.df['series'].cat.categories)]
            self.series.delete_series(unused_cat)

        self.series.reset_order_series()

        self.update_from_surfaces()
        self.update_from_series()

        if sort_geometric_data is True:
            self.surface_points.sort_table()
            self.orientations.sort_table()

        if set_series is True and self.series.df.index.isin(['Basement']).any():
            aux = self.series.df.index.drop('Basement').array
            self.reorder_series(np.append(aux, 'Basement'))

        if twofins is False: #assert if every fault has its own series
            for serie in list(self.faults.df[self.faults.df['isFault'] == True].index):
                assert np.sum(self.surfaces.df['series'] == serie) < 2, \
                'Having more than one fault in a series is generally rather bad. Better give each '\
                'fault its own series. If you are really sure what you are doing, you can set '\
                'twofins to True to suppress this error.'

        return self.surfaces

    # endregion

    # region Surface_points

    def set_surface_points_object(self, surface_points: SurfacePoints, update_model=True):
        raise NotImplementedError

    @setdoc(SurfacePoints.set_surface_points.__doc__, indent=False, position='beg')
    def set_surface_points(self, table: pn.DataFrame, **kwargs):
        """
        Args:
            table (pn.Dataframe): table with surface points data.
            **kwargs:
                - add_basement (bool): add a basement surface to the df. foo

        """
        coord_x_name = kwargs.get('coord_x_name', "X")
        coord_y_name = kwargs.get('coord_y_name', "Y")
        coord_z_name = kwargs.get('coord_z_name', "Z")
        surface_name = kwargs.get('surface_name', "surface")
        update_surfaces = kwargs.get('update_surfaces', True)

        if update_surfaces is True:
            self.add_surfaces(table[surface_name].unique())

        c = np.array(self.surface_points._columns_i_1)
        surface_points_table = table.assign(**dict.fromkeys(c[~np.in1d(c, table.columns)], np.nan))
        self.surface_points.set_surface_points(surface_points_table[[coord_x_name, coord_y_name, coord_z_name]],
                                               surface=surface_points_table[surface_name])

        if 'add_basement' in kwargs:
            if kwargs['add_basement'] is True:
                self.surfaces.add_surface(['basement'])
                self.map_series_to_surfaces({'Basement': 'basement'}, set_series=True)

        self.map_geometric_data_df(self.surface_points.df)
        self.rescaling.rescale_data()
        self.additional_data.update_structure()
        self.additional_data.update_default_kriging()

    @setdoc(Orientations.set_orientations.__doc__, indent=False, position='beg')
    def set_orientations(self, table: pn.DataFrame, **kwargs):
        """
        Args:
            table (pn.Dataframe): table with surface points data.

        """
        coord_x_name = kwargs.get('coord_x_name', "X")
        coord_y_name = kwargs.get('coord_y_name', "Y")
        coord_z_name = kwargs.get('coord_z_name', "Z")
        g_x_name = kwargs.get('G_x_name', 'G_x')
        g_y_name = kwargs.get('G_y_name', 'G_y')
        g_z_name = kwargs.get('G_z_name', 'G_z')
        azimuth_name = kwargs.get('azimuth_name', 'azimuth')
        dip_name = kwargs.get('dip_name', 'dip')
        polarity_name = kwargs.get('polarity_name', 'polarity')
        surface_name = kwargs.get('surface_name', "formation")
        update_surfaces = kwargs.get('update_surfaces', False)

        if update_surfaces is True:
            self.add_surfaces(table[surface_name].unique())

        c = np.array(self.orientations._columns_o_1)
        orientations_read = table.assign(**dict.fromkeys(c[~np.in1d(c, table.columns)], np.nan))
        self.orientations.set_orientations(
            coord=orientations_read[[coord_x_name, coord_y_name, coord_z_name]],
            pole_vector=orientations_read[[g_x_name, g_y_name, g_z_name]].values,
            orientation=orientations_read[[azimuth_name, dip_name, polarity_name]].values,
            surface=orientations_read[surface_name])

        self.map_geometric_data_df(self.orientations.df)
        self.rescaling.rescale_data()
        self.additional_data.update_structure()
        self.additional_data.update_default_kriging()

    @setdoc_pro(ds.recompute_rf)
    @setdoc(SurfacePoints.add_surface_points.__doc__, indent=False, position='beg')
    @plot_add_surface_points
    def add_surface_points(self, X, Y, Z, surface, idx: Union[int, list, np.ndarray] = None,
                           recompute_rescale_factor=False):
        """
        Args:
            recompute_rescale_factor (bool): [s0]
        """

        surface = np.atleast_1d(surface)
        idx = self._add_valid_idx_s(idx)
        self.surface_points.add_surface_points(X, Y, Z, surface, idx)

        if recompute_rescale_factor is True or idx < 20:
            # This will rescale all data again
            self.rescaling.rescale_data()
            self.interpolator.set_theano_shared_kriging()
        else:
            # This branch only recompute the added point
            self.rescaling.set_rescaled_surface_points(idx)
        self.update_structure(update_theano='matrices')
        self.interpolator.set_theano_shared_nuggets()

        return self.surface_points, idx

    @setdoc(SurfacePoints.del_surface_points.__doc__, indent=False, position='beg')
    @plot_delete_surface_points
    def delete_surface_points(self, idx: Union[list, int, np.ndarray]):
        self.surface_points.del_surface_points(idx)
        self.update_structure(update_theano='matrices')
        return self.surface_points

    def delete_surface_points_basement(self):
        """Delete surface points belonging to the basement layer if any"""
        basement_name = self.surfaces.df['surface'][self.surfaces.df['isBasement']].values
        select = (self.surface_points.df['surface'] == basement_name)
        self.delete_surface_points(self.surface_points.df.index[select])
        return True

    @setdoc_pro(ds.recompute_rf)
    @setdoc(SurfacePoints.modify_surface_points.__doc__, indent=False, position='beg')
    @plot_move_surface_points
    def modify_surface_points(self, indices: Union[int, list], recompute_rescale_factor=False, **kwargs):
        """
        Args:
            recompute_rescale_factor: [s0]
        """
        keys = list(kwargs.keys())
        is_surface = np.isin('surface', keys).all()
        if is_surface:
            assert (~self.surfaces.df[self.surfaces.df['isBasement']]['surface'].isin(
                np.atleast_1d(kwargs['surface']))).any(),\
                'Surface points cannot belong to Basement. Add a new surface.'

        self.surface_points.modify_surface_points(indices, **kwargs)

        if recompute_rescale_factor is True or np.atleast_1d(indices).shape[0] < 20:
            # This will rescale all data again
            self.rescaling.rescale_data()
            self.interpolator.set_theano_shared_kriging()
        else:
            # This branch only recompute the added point
            self.rescaling.set_rescaled_surface_points(indices)

        keys = list(kwargs.keys())
        is_surface = np.isin('surface', keys).all()
        if is_surface == True:
            self.update_structure(update_theano='matrices')

        if 'smooth' in kwargs:
            self.interpolator.set_theano_shared_nuggets()

        return self.surface_points

    # endregion

    # region Orientation
    def set_orientations_object(self, orientations: Orientations, update_model=True):
        raise NotImplementedError

    @setdoc_pro(ds.recompute_rf)
    @setdoc(Orientations.add_orientation.__doc__, indent=False, position='beg')
    @plot_add_orientation
    def add_orientations(self,  X, Y, Z, surface, pole_vector: np.ndarray = None,
                         orientation: np.ndarray = None, idx=None, recompute_rescale_factor=False):
        """
        Args:
            recompute_rescale_factor: [s0]

        """

        surface = np.atleast_1d(surface)
        idx = self._add_valid_idx_o(idx)

        self.orientations.add_orientation(X, Y, Z, surface, pole_vector=pole_vector,
                                          orientation=orientation, idx=idx)
        if recompute_rescale_factor is True or idx < 5:
            # This will rescale all data again
            self.rescaling.rescale_data()
        else:
            # This branch only recompute the added point
            self.rescaling.set_rescaled_orientations(idx)
        self.update_structure(update_theano='weights')
        self.interpolator.set_theano_shared_nuggets()

        return self.orientations, idx

    @setdoc(Orientations.del_orientation.__doc__, indent=False, position='beg')
    @plot_delete_orientations
    def delete_orientations(self, idx: Union[list, int]):
        self.orientations.del_orientation(idx)
        self.update_structure(update_theano='weights')
        return self.orientations

    @setdoc(Orientations.modify_orientations.__doc__, indent=False, position='beg')
    @plot_move_orientations
    def modify_orientations(self, idx: list, **kwargs):

        idx = np.array(idx, ndmin=1)
        keys = list(kwargs.keys())
        is_surface = np.isin('surface', keys).all()
        self.orientations.modify_orientations(idx, **kwargs)
        self.rescaling.set_rescaled_orientations(idx)

        if is_surface:
            self.update_structure(update_theano='weights')
        if 'smooth' in kwargs:
            self.interpolator.set_theano_shared_nuggets()
        return self.orientations
    # endregion

    # region Options
    @setdoc(Options.modify_options.__doc__, indent=False, position='beg')
    def modify_options(self, attribute, value):
        self.additional_data.options.modify_options(attribute, value)
        warnings.warn('You need to recompile the Theano code to make it the changes in options.')

    # endregion

    # region Kriging
    @setdoc(KrigingParameters.modify_kriging_parameters.__doc__, indent=False, position='beg')
    def modify_kriging_parameters(self, attribute, value, **kwargs):
        self.additional_data.kriging_data.modify_kriging_parameters(attribute, value, **kwargs)
        self.interpolator.set_theano_shared_kriging()
        if attribute == 'drift equations':
            self.interpolator.set_initial_results()

    # endregion

    # region rescaling
    @setdoc(RescaledData.modify_rescaling_parameters.__doc__, indent=False, position='beg')
    def modify_rescaling_parameters(self, attribute, value):
        self.additional_data.rescaling_data.modify_rescaling_parameters(attribute, value)
        self.additional_data.rescaling_data.rescale_data()
        self.additional_data.update_default_kriging()
    # endregion

    # ======================================
    # --------------------------------------
    # ======================================

    def set_default_surface_point(self, **kwargs):
        """
        Set a default surface point if the df is empty. This is necessary for some type of functionality such as qgrid

        Args:
            **kwargs: :meth:`add_surface_points` kwargs

        Returns:
            SurfacePoints
        """
        if self.surface_points.df.shape[0] == 0:
            self.add_surface_points(0.00001, 0.00001, 0.00001, self.surfaces.df['surface'].iloc[0],
                                    recompute_rescale_factor=True, **kwargs)
        return self.surface_points

    def set_default_orientation(self, **kwargs):
        """
         Set a default orientation if the df is empty. This is necessary for some type of functionality such as qgrid

         Args:
             **kwargs: :meth:`add_orientation` kwargs

         Returns:
             Orientations
         """
        if self.orientations.df.shape[0] == 0:
            # TODO DEBUG: I am not sure that surfaces always has at least one entry. Check it
            self.add_orientations(.00001, .00001, .00001,
                                  self.surfaces.df['surface'].iloc[0],
                                  [0, 0, 1], recompute_rescale_factor=True, **kwargs)

    def set_default_surfaces(self):
        """
         Set two default surfaces if the df is empty. This is necessary for some type of functionality such as qgrid

         Returns:
             Surfaces
         """
        if self.surfaces.df.shape[0] == 0:
            self.add_surfaces(['surface1', 'surface2'])
        return self.surfaces

    @setdoc_pro(ds.extent)
    def set_extent(self, extent: Union[list, np.ndarray]):
        """
        Set project extent

        Args:
            extent: [s0]

        Returns:

        """
        extent = np.atleast_1d(extent)
        self.grid.extent = extent
        self.rescaling.set_rescaled_grid()
        return self.grid

    def update_from_series(self, rename_series: dict = None, reorder_series=True, sort_geometric_data=True,
                           update_interpolator=True):
        """
        Update all objects dependent on series.

        This method is a bit of a legacy and has been substituted by :meth:`rename_series` and :meth:`reorder_series`,
        however is useful if you want to make sure all objects are up to date with the latest changes on series.

        Args:
            rename_series (dict): DEP see :meth:`rename_series`
            reorder_series (bool): if True reorder all pandas categories accordingly to the series.df
            sort_geometric_data (bool): It True sort the geometric data after mapping the new order
            update_interpolator (bool): If True update the theano shared variables dependent on the structure

        Returns:
            True
        """
        # Add categories from series to surface
        # Updating surfaces['series'] categories
        if rename_series is None:
            self.surfaces.df['series'].cat.set_categories(self.series.df.index, inplace=True)
        else:
            self.surfaces.df['series'].cat.rename_categories(rename_series, inplace=True)

        if reorder_series is True:
            self.surfaces.df['series'].cat.reorder_categories(np.asarray(self.series.df.index),
                                                              ordered=False, inplace=True)
            self.series.df.index = self.series.df.index.reorder_categories(self.series.df.index.array,
                                                                           ordered=False)
            self.surfaces.sort_surfaces()
            self.update_from_surfaces(set_categories_from_series=False, set_categories_from_surfaces=True,
                                      map_surface_points=False, map_orientations=False, update_structural_data=False)

        self.surfaces.set_basement()

        # Add categories from series
        self.surface_points.set_series_categories_from_series(self.series)
        self.orientations.set_series_categories_from_series(self.series)

        self.surface_points.map_data_from_series(self.series, 'order_series')
        self.orientations.map_data_from_series(self.series, 'order_series')

        if sort_geometric_data is True:
            self.surface_points.sort_table()
            self.orientations.sort_table()

        self.additional_data.update_structure()
        # For the drift equations.
        self.additional_data.update_default_kriging()

        if update_interpolator is True:
            self.interpolator.set_theano_shared_structure(reset_ctrl=True)

        return True

    def update_from_surfaces(self, set_categories_from_series=True, set_categories_from_surfaces=True,
                             map_surface_points=True, map_orientations=True, update_structural_data=True):
        """
        Update all objects dependt on surfaces.

        Args:
            set_categories_from_series (bool): If True update the pandas categories with the Series object
            set_categories_from_surfaces (bool): If True update the pandas categories with the surfaces object
            map_surface_points (bool): If True map the surface points fields with the Surfaces obejct
            map_orientations (bool): If True map the orientations fields with the Surfaces object
            update_structural_data (bool): If true update the Structure with the Surface object

        Returns:
            True
        """
        # Add categories from series
        if set_categories_from_series is True:
            self.surface_points.set_series_categories_from_series(self.surfaces.series)
            self.orientations.set_series_categories_from_series(self.surfaces.series)

        # Add categories from surfaces
        if set_categories_from_surfaces is True:
            self.surface_points.set_surface_categories_from_surfaces(self.surfaces)
            self.orientations.set_surface_categories_from_surfaces(self.surfaces)

        if map_surface_points is True:
            self.surface_points.map_data_from_surfaces(self.surfaces, 'series')
            self.surface_points.map_data_from_surfaces(self.surfaces, 'id')

        if map_orientations is True:
            self.orientations.map_data_from_surfaces(self.surfaces, 'series')
            self.orientations.map_data_from_surfaces(self.surfaces, 'id')

        if update_structural_data is True:
            self.additional_data.update_structure()

        return True

    # region Theano interface
    @setdoc(InterpolatorModel.__doc__)
    def set_theano_graph(self, interpolator: InterpolatorModel):
        """Pass a theano graph of a Interpolator instance other than the Model compose

        Use this method only if you know what are you doing!

        Args:
            interpolator (:class:`InterpolatorModel`): [s0]

        Returns:
             True """
        self.interpolator.theano_graph = interpolator.theano_graph
        self.interpolator.theano_function = interpolator.theano_function
        self.update_to_interpolator()
        return True

    @setdoc(InterpolatorModel.__doc__)
    def set_theano_function(self, interpolator: InterpolatorModel):
        """
        Pass a theano function and its correspondent graph from an Interpolator instance other than the Model compose

        Args:
            interpolator (:class:`InterpolatorModel`): [s0]

        Returns:
             True
        """

        self.interpolator.theano_graph = interpolator.theano_graph
        self.interpolator.theano_function = interpolator.theano_function
        self.interpolator.set_all_shared_parameters()
        self.update_structure(update_theano='matrices')
        return True

    def update_to_interpolator(self, reset=True):
        """Update all shared parameters from the data objects

        Args:
            reset (bool): if True reset the flow control and initialize results arrays

        Returns:
            True
        """
        self.interpolator.set_all_shared_parameters()
        if reset is True:
            self.interpolator.reset_flow_control_initial_results()
        return True
    # endregion

    def map_geometric_data_df(self, d: pn.DataFrame):
        """
        Map a geometric data dataframe from the linked objects (at 07.2019 surfaces and series)

        Args:
            d (pn.DataFrame): Geometric data dataframe to be mapped

        Returns:
            DataFrame
        """
        d['series'] = d['surface'].map(self.surfaces.df.set_index('surface')['series'])
        d['id'] = d['surface'].map(self.surfaces.df.set_index('surface')['id']).astype(int)
        d['order_series'] = d['series'].map(self.series.df['order_series']).astype(int)
        return d

    def set_surface_order_from_solution(self):
        """
        Order the surfaces respect the last computation. Therefore if you call this method,
        after sorting surface_points without recomputing you may get wrong results.

        Returns:
            Surfaces
        """
        # TODO time this function
        spu = self.surface_points.df['surface'].unique()
        sps = self.surface_points.df['series'].unique()
        sel = self.surfaces.df['surface'].isin(spu)
        for e, name_series in enumerate(sps):
            try:
                sfai_series = self.solutions.scalar_field_at_surface_points[e]
                sfai_order_aux = np.argsort(sfai_series[np.nonzero(sfai_series)])
                sfai_order = (sfai_order_aux - sfai_order_aux.shape[0]) * -1
                # select surfaces which exist in surface_points
                group = self.surfaces.df[sel].groupby('series').get_group(name_series)
                idx = group.index
                surface_names = group['surface']

                self.surfaces.df.loc[idx, 'order_surfaces'] = self.surfaces.df.loc[idx, 'surface'].map(
                    pn.DataFrame(sfai_order, index=surface_names)[0])

            except IndexError:
                pass # print('foo')

        self.surfaces.sort_surfaces()
        self.surfaces.set_basement()
        self.surface_points.df['id'] = self.surface_points.df['surface'].map(
            self.surfaces.df.set_index('surface')['id']).astype(int)
        self.orientations.df['id'] = self.orientations.df['surface'].map(
            self.surfaces.df.set_index('surface')['id']).astype(int)
        self.surface_points.sort_table()
        self.orientations.sort_table()
        self.update_structure()
        return self.surfaces


@setdoc([MetaData.__doc__, DataMutation.__doc__], indent=False)
class Model(DataMutation):
    """Container class of all objects that constitute a GemPy model.

    In addition the class provides the methods that act in more than one of this class. Model is a child class of
    :class:`DataMutation` and :class:`MetaData`.

    """
    def __init__(self, project_name='default_project'):

        self.meta = MetaData(project_name=project_name)
        super().__init__()
        self.interpolator_gravity = None

    def __repr__(self):
        return self.meta.project_name + ' ' + self.meta.date

    def new_model(self, name_project='default_project'):
        """Reset the model object."""
        self.__init__(name_project)

    def save_model_pickle(self, path=False):
        """
        Short term model storage. Object to a python pickle (serialization of python). Be aware that if the dependencies
        versions used to export and import the pickle differ it may give problems

        Args:
            path (str): path where save the pickle

        Returns:
            True
        """
        # Deleting qi attribute otherwise doesnt allow to pickle
        if hasattr(self, 'qi'):
            self.__delattr__('qi')

        sys.setrecursionlimit(10000)

        if not path:
            path = './'+self.meta.project_name
        import pickle
        with open(path+'.pickle', 'wb') as f:
            # Pickle the 'data' dictionary using the highest protocol available.
            pickle.dump(self, f, pickle.HIGHEST_PROTOCOL)
        return True

    @staticmethod
    def load_model_pickle(path):
        """
        Read InputData object from python pickle.

        Args:
           path (str): path where save the pickle

        Returns:
            :class:`gempy.core.model.Model`

        """
        import pickle
        with open(path, 'rb') as f:
            # The protocol version used is detected automatically, so we do not
            # have to specify it.
            model = pickle.load(f)
            return model

    def save_model(self, name=None, path=None):
        """
        Save model in new folder. Input data is saved as csv files. Solutions, extent and resolutions are saved as npy.

        Args:
            name (str): name of the newly created folder and the part of the files name
            path (str): path where save the model folder.

        Returns:
            True
        """
        if name is None:
            name = self.meta.project_name

        if not path:
            path = './'
        path = f'{path}/{name}'

        if os.path.isdir(path):
            print("Directory already exists, files will be overwritten")
        else:
            os.mkdir(f'{path}')

        # save dataframes as csv
        self.surface_points.df.to_csv(f'{path}/{name}_surface_points.csv')
        self.surfaces.df.to_csv(f'{path}/{name}_surfaces.csv')
        self.orientations.df.to_csv(f'{path}/{name}_orientations.csv')
        self.series.df.to_csv(f'{path}/{name}_series.csv')
        self.faults.df.to_csv(f'{path}/{name}_faults.csv')
        self.faults.faults_relations_df.to_csv(f'{path}/{name}_faults_relations.csv')
        self.additional_data.kriging_data.df.to_csv(f'{path}/{name}_kriging_data.csv')
        self.additional_data.rescaling_data.df.to_csv(f'{path}/{name}_rescaling_data.csv')
        self.additional_data.options.df.to_csv(f'{path}/{name}_options.csv')

        # # save resolution and extent as npy
        np.save(f'{path}/{name}_extent.npy', self.grid.regular_grid.extent)
        np.save(f'{path}/{name}_resolution.npy', self.grid.regular_grid.resolution)

        # # save solutions as npy
        # np.save(f'{path}/{name}_lith_block.npy' ,self.solutions.lith_block)
        # np.save(f'{path}/{name}_scalar_field_lith.npy', self.solutions.scalar_field_matrix)
        #
        # np.save(f'{path}/{name}_gradient.npy', self.solutions.gradient)
        # np.save(f'{path}/{name}_values_block.npy', self.solutions.matr)

        return True

    @setdoc([SurfacePoints.read_surface_points.__doc__, Orientations.read_orientations.__doc__])
    def read_data(self, path_i=None, path_o=None, add_basement=True, **kwargs):
        """
        Read data from a csv

        Args:
            path_i: Path to the data bases of surface_points. Default os.getcwd(),
            path_o: Path to the data bases of orientations. Default os.getcwd()
            add_basement (bool): if True add a basement surface. This wont be interpolated it just gives the values
            for the volume below the last surface.
            **kwargs:
                update_surfaces (bool): True

        Returns:
            True
        """
        if 'update_surfaces' not in kwargs:
            kwargs['update_surfaces'] = True

        if path_i:
            self.surface_points.read_surface_points(path_i, inplace=True, **kwargs)
        if path_o:
            self.orientations.read_orientations(path_o, inplace=True, **kwargs)
        if add_basement is True:
            self.surfaces.add_surface(['basement'])
            self.map_series_to_surfaces({'Basement': 'basement'}, set_series=True)
        self.rescaling.rescale_data()

        self.additional_data.update_structure()
        self.additional_data.update_default_kriging()
        return True

    def get_data(self, itype='data', numeric=False):
        """
        Method that returns the surface_points and orientations pandas Dataframes. Can return both at the same time or only
        one of the two

        Args:
            itype: input_data data type, either 'orientations', 'surface_points' or 'all' for both.
            numeric(bool): Return only the numerical values of the dataframe. This is much lighter database for storing
                traces
            verbosity (int): Number of properties shown

        Returns:
            pandas.core.frame.DataFrame: Data frame with the raw data

        """
        # TODO adapt this

        show_par_f = self.orientations.df.columns
        show_par_i = self.surface_points.df.columns

        if numeric:
            show_par_f = self.orientations._columns_o_num
            show_par_i = self.surface_points._columns_i_num
            dtype = 'float'

        if itype == 'orientations':
            raw_data = self.orientations.df[show_par_f]  # .astype(dtype)
            # Be sure that the columns are in order when used for operations
            if numeric:
                raw_data = raw_data[['X', 'Y', 'Z', 'G_x', 'G_y', 'G_z', 'dip', 'azimuth', 'polarity']]
        elif itype == 'surface_points':
            raw_data = self.surface_points.df[show_par_i]  # .astype(dtype)
            # Be sure that the columns are in order when used for operations
            if numeric:
                raw_data = raw_data[['X', 'Y', 'Z', 'G_x', 'G_y', 'G_z', 'dip', 'azimuth', 'polarity']]
        elif itype == 'data':
            raw_data = pn.concat([self.surface_points.df[show_par_i],  # .astype(dtype),
                                  self.orientations.df[show_par_f]],  # .astype(dtype)],
                                 keys=['surface_points', 'orientations'],
                                 sort=False)
            # Be sure that the columns are in order when used for operations
            if numeric:
                raw_data = raw_data[['X', 'Y', 'Z', 'G_x', 'G_y', 'G_z', 'dip', 'azimuth', 'polarity']]

        elif itype == 'surfaces':
            raw_data = self.surfaces
        elif itype == 'series':
            raw_data = self.series
        elif itype == 'faults':
            raw_data = self.faults
        elif itype == 'faults_relations_df' or itype == 'faults_relations':
            raw_data = self.faults.faults_relations_df
        elif itype == 'additional data' or itype == 'additional_data':
            raw_data = self.additional_data
        elif itype == 'kriging':
            raw_data = self.additional_data.kriging_data
        else:
            raise AttributeError('itype has to be \'data\', \'additional data\', \'surface_points\', \'orientations\','
                                 ' \'surfaces\',\'series\', \'faults\' or \'faults_relations_df\'')

        return raw_data

    def get_additional_data(self):
        return self.additional_data.get_additional_data()

    @setdoc_pro([ds.compile_theano, ds.theano_optimizer])
    def set_gravity_interpolator(self, density_block=None,
                                 pos_density=None, tz=None, compile_theano: bool = True,
                                 theano_optimizer=None, verbose: list = None, **kwargs):
        """
        Method to create a graph and compile the theano code to compute forward gravity.

        Args:
            density_block (Optional[np.array]): numpy array of the size of the grid.values with the correspondent
             density to each of the voxels. If it is not passed the density block will be also computed at run time but you will need
             to specify with value of the Surface object is density.
            pos_density (Optional[int]): Only necessary when density block is not passed. Location on the Surfaces().df
             where density is located (starting on id being 0). TODO allow the user to pass the name of the column.
            tz (Optional[np.array]): Numpy array of the size of grid.values with each component z of the vector
             device-voxel. In None is passed it will be automatically computed on the self.grid.centered grid
            compile_theano (bool): [s0]
            theano_optimizer (str {'fast_run', 'fast_compile'}): [s1]
            verbose (list):

        Returns:
            :class:`Options`
        """

        warnings.warn('set_gravity_interpolator will be deprecated in GemPy 2.2.'
                      ' Use gempy.set_interpolator(geo_model, type=\'grav\') instead')

        assert self.grid.centered_grid is not None, 'First you need to set up a gravity grid to compile the graph'
        assert density_block is not None or pos_density is not None, 'If you do not pass the density block you need to'\
                                                                     ' pass the position of surface values where' \
                                                                     ' density is assigned'
        # TODO output is dep
        if theano_optimizer is not None:
            self.additional_data.options.df.at['values', 'theano_optimizer'] = theano_optimizer
        if verbose is not None:
            self.additional_data.options.df.at['values', 'verbosity'] = verbose

        self.interpolator_gravity = InterpolatorGravity(
            self.surface_points, self.orientations, self.grid, self.surfaces,
            self.series, self.faults, self.additional_data, **kwargs)

        # geo_model.interpolator.set_theano_graph(geo_model.interpolator.create_theano_graph())
        self.interpolator_gravity.create_theano_graph(self.additional_data, inplace=True)

        # set shared variables
        self.interpolator_gravity.set_theano_shared_tz_kernel(tz)
        self.interpolator_gravity.set_all_shared_parameters(reset_ctrl=True)

        if compile_theano is True:
            self.interpolator_gravity.compile_th_fn_grav(density_block, pos_density, inplace=True)

        return self.additional_data.options<|MERGE_RESOLUTION|>--- conflicted
+++ resolved
@@ -187,29 +187,19 @@
         print(f'Active grids: {self.grid.grid_types[self.grid.active_grids]}')
         return self.grid
 
-<<<<<<< HEAD
+    @setdoc(Grid.set_centered_grid.__doc__)
+    def set_centered_grid(self, centers, radio, resolution=None):
+        self.grid.set_centered_grid(centers, radio, resolution=resolution)
+        self.update_from_grid()
+        print(f'Active grids: {self.grid.grid_types[self.grid.active_grids]}')
+        return self.grid
+
+    @setdoc(Grid.set_section_grid.__doc__)
     def set_section_grid(self, section_dict):
         self.grid.set_section_grid(section_dict=section_dict)
         self.update_from_grid()
         print(f'Active grids: {self.grid.grid_types[self.grid.active_grids]}')
         return self.grid.sections
-
-    @setdoc(Grid.set_centered_grid.__doc__, )
-=======
-    @setdoc(Grid.set_centered_grid.__doc__)
->>>>>>> 626f9251
-    def set_centered_grid(self, centers, radio, resolution=None):
-        self.grid.set_centered_grid(centers, radio, resolution=resolution)
-        self.update_from_grid()
-        print(f'Active grids: {self.grid.grid_types[self.grid.active_grids]}')
-        return self.grid
-
-    @setdoc(Grid.set_section_grid.__doc__)
-    def set_section_grid(self, section_dict):
-        self.grid.set_section_grid(section_dict)
-        self.update_from_grid()
-        print(f'Active grids: {self.grid.grid_types[self.grid.active_grids]}')
-        return self.grid
 
     # endregion
 
