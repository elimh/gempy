"""
    This file is part of gempy.

    gempy is free software: you can redistribute it and/or modify
    it under the terms of the GNU General Public License as published by
    the Free Software Foundation, either version 3 of the License, or
    (at your option) any later version.

    gempy is distributed in the hope that it will be useful,
    but WITHOUT ANY WARRANTY; without even the implied warranty of
    MERCHANTABILITY or FITNESS FOR A PARTICULAR PURPOSE.  See the
    GNU General Public License for more details.

    You should have received a copy of the GNU General Public License
    along with gempy.  If not, see <http://www.gnu.org/licenses/>.


DEP-- I need to update this string
Function that generates the symbolic code to perform the interpolation. Calling this function creates
 both the theano functions for the potential field and the block.

Returns:
    theano function for the potential field
    theano function for the block
"""
import theano
import theano.tensor as T
import numpy as np
import sys

theano.config.openmp_elemwise_minsize = 50000
theano.config.openmp = True

theano.config.optimizer = 'None'
theano.config.floatX = 'float64'

theano.config.exception_verbosity = 'high'
theano.config.compute_test_value = 'off'
<<<<<<< HEAD
theano.config.profile_memory = False
theano.config.scan.debug = False
theano.config.profile = False
=======
theano.config.openmp_elemwise_minsize = 50000
theano.config.openmp = True
theano.config.floatX = 'float64'
theano.config.profile_memory = True

>>>>>>> a6db2a04

class TheanoGraph_pro(object):
    """
    This class is used to help to divide the construction of the graph into sensical parts. All its methods build a part
    of the graph. Every method can be seen as a branch and collection of branches until the last method that will be the
    whole tree. Every part of the graph could be compiled separately but as we increase the complexity the input of each
    of these methods is more and more difficult to provide (if you are in a branch close to the trunk you need all the
    results of the branches above)
    """
    def __init__(self, output='geology', verbose=[0], dtype='float32'):
        """
        In the init we need to create all the symbolic parameters that are used in the process. Most of the variables
        are shared parameters initialized with random values. At this stage we only care about the type and shape of the
        parameters. After we have the graph built we can update the value of these shared parameters to our data (in the
        interpolatorClass).
        Args:
            u_grade: grade of the drift to compile the right graph. I found out that we can make a graph that takes this
            as variable so this argument will be deprecated soon
            verbose (list): name of the nodes you want to print
            dtype (str): type of float either 32 or 64
        """

        # Pass the verbose list as property
        self.verbose = verbose
        self.compute_all = False

        theano.config.floatX = dtype

        # Creation of symbolic parameters
        # =============
        # Constants
        # =============

        # Arbitrary values to get the same results that GeoModeller. These parameters are a mystery for me yet. I have
        # to ask. In my humble opinion they weight the contribution of the interfaces against the
        # foliations.
        self.i_reescale = theano.shared(np.cast[dtype](4.))
        self.gi_reescale = theano.shared(np.cast[dtype](2.))

        # Number of dimensions. Now it is not too variable anymore
        self.n_dimensions = 3

        # ======================
        # INITIALIZE SHARED
        # ====================
        self.u_grade_T = theano.shared(np.arange(2, dtype='int64'), "Grade of the universal drift")
        self.a_T = theano.shared(np.cast[dtype](1.), "Range")
        self.c_o_T = theano.shared(np.cast[dtype](1.), 'Covariance at 0')
        self.nugget_effect_grad_T = theano.shared(np.cast[dtype](0.01))
        # -DEP-
        # self.c_resc = theano.shared(np.cast[dtype](1), "Rescaling factor")
        self.grid_val_T = theano.shared(np.cast[dtype](np.zeros((2, 3))), 'Coordinates of the grid '
                                                                          'points to interpolate')
        # Shape is 9x2, 9 drift funcitons and 2 points
        self.universal_grid_matrix_T = theano.shared(np.cast[dtype](np.zeros((9, 2))))

        # -DEP- Now I pass it as attribute when I create that part of the graph
        #self.n_faults = theano.shared(0, 'Number of faults to compute')#

        self.final_block = theano.shared(np.cast[dtype](np.zeros((1, 3))), "Final block computed")
        #self.yet_simulated = theano.shared(np.ones(3, dtype='int64'), "Points to be computed yet")

        # This parameters give me the shape of the different groups of data. I pass all data together and I threshold it
        # using these values to the different potential fields and formations
        self.len_series_i = theano.shared(np.arange(2, dtype='int64'), 'Length of interfaces in every series')
        self.len_series_f = theano.shared(np.arange(2, dtype='int64'), 'Length of foliations in every series')
        self.n_formations_per_serie = theano.shared(np.arange(3, dtype='int64'), 'List with the number of formations')
        self.n_formation = theano.shared(np.arange(2, dtype='int64'), "Value of the formation")
        self.number_of_points_per_formation_T = theano.shared(np.zeros(3, dtype='int64'))

        # ======================
        # VAR
        #=======================
        self.dips_position_all = T.matrix("Position of the dips")
        self.dip_angles_all = T.vector("Angle of every dip")
        self.azimuth_all = T.vector("Azimuth")
        self.polarity_all = T.vector("Polarity")
        self.ref_layer_points_all = T.matrix("Reference points for every layer")
        self.rest_layer_points_all = T.matrix("Rest of the points of the layers")

        # Tiling dips to the 3 spatial coordinations
        self.dips_position = self.dips_position_all
        self.dips_position_tiled = T.tile(self.dips_position, (self.n_dimensions, 1))

        # These are subsets of the data for each series. I initialized them as the whole arrays but then they will take
        # the data of every potential field
        self.dip_angles = self.dip_angles_all
        self.azimuth = self.azimuth_all
        self.polarity = self.polarity_all
        self.ref_layer_points = self.ref_layer_points_all
        self.rest_layer_points = self.rest_layer_points_all

        # Block model out of the faults. It is initialized with shape(0, grid+ ref+rest) so if I do not change it during
        # the computation it does not have any effect


        self.u_grade_T_op = theano.shared(0)
        self.len_points = self.rest_layer_points_all.shape[0]
        self.fault_matrix = T.zeros((0, self.grid_val_T.shape[0] + 2*self.len_points))


        self.len_i_0 = 0
        self.len_i_1 = 1

        self.potential_field_at_interfaces_values = T.vector('potential_field_at_interfaces_values')

       # TODO tidy up this initializations
      #  self.final_potential_field_at_formations = T.zeros(self.n_formations_per_serie.get_value()[-1])

      #  self.pot_value = theano.shared(np.zeros(self.n_formations_per_serie.sum(), dtype='float64'), 'average potential field')
        self.final_potential_field_at_formations = theano.shared(np.zeros(self.n_formations_per_serie.get_value().sum(), dtype=dtype))#np.array([], ndmin=1, dtype=dtype)) #T.vector('Final value of potential fields at interfacse', dtype=dtype)
        self.final_potential_field_at_faults = theano.shared(np.zeros(self.n_formations_per_serie.get_value().sum(), dtype=dtype))

        self.final_potential_field_at_formations_op = self.final_potential_field_at_formations
        self.final_potential_field_at_faults_op = self.final_potential_field_at_faults
        #self.potential_field_at_interfaces_value   = theano.shared(np.cast[np.int64](np.zeros((2, 2))), 'Potential field value at each interface',)

        if output is 'gravity':
            self.densities = theano.shared(np.cast[dtype](np.zeros(3)), "List with the densities")
            self.tz = theano.shared(np.cast[dtype](np.zeros((1, 3))), "Component z")
            self.select = theano.shared(np.cast[dtype](np.zeros(3)), "Select nearby cells")

    def input_parameters_list(self):
        """
        Create a list with the symbolic variables to use when we compile the theano function
        Returns:
            list: [self.dips_position_all, self.dip_angles_all, self.azimuth_all, self.polarity_all,
                   self.ref_layer_points_all, self.rest_layer_points_all]
        """
        ipl = [self.dips_position_all, self.dip_angles_all, self.azimuth_all, self.polarity_all,
               self.ref_layer_points_all, self.rest_layer_points_all]
        return ipl

    @staticmethod
    def squared_euclidean_distances(x_1, x_2):
        """
        Compute the euclidian distances in 3D between all the points in x_1 and x_2
        Args:
            x_1 (theano.tensor.matrix): shape n_points x number dimension
            x_2 (theano.tensor.matrix): shape n_points x number dimension

        Returns:
            theano.tensor.matrix: Distancse matrix. shape n_points x n_points
        """

        # T.maximum avoid negative numbers increasing stability
        sqd = T.sqrt(T.maximum(
            (x_1**2).sum(1).reshape((x_1.shape[0], 1)) +
            (x_2**2).sum(1).reshape((1, x_2.shape[0])) -
            2 * x_1.dot(x_2.T), 0
        ))

        return sqd

    def matrices_shapes(self):
        """
        Get all the lengths of the matrices that form the covariance matrix
        Returns: length_of_CG, length_of_CGI, length_of_U_I, length_of_faults, length_of_C
        """

        # Calculating the dimensions of the
        length_of_CG = self.dips_position_tiled.shape[0]
        length_of_CGI = self.rest_layer_points.shape[0]
        # if self.u_grade_T.get_value() == 0:
        #     length_of_U_I = 0*self.u_grade_T
        # else:
        #     length_of_U_I = 3**self.u_grade_T
        length_of_U_I = self.u_grade_T_op

        # Self fault matrix contains the block and the potential field (I am not able to split them). Therefore we need
        # to divide it by 2
        length_of_faults = T.cast(self.fault_matrix.shape[0]/2, 'int64')
        length_of_C = length_of_CG + length_of_CGI + length_of_U_I + length_of_faults

        if 'matrices_shapes' in self.verbose:
            length_of_CG = theano.printing.Print("length_of_CG")(length_of_CG)
            length_of_CGI = theano.printing.Print("length_of_CGI")(length_of_CGI)
            length_of_U_I = theano.printing.Print("length_of_U_I")(length_of_U_I)
            length_of_faults = theano.printing.Print("length_of_faults")(length_of_faults)
            length_of_C = theano.printing.Print("length_of_C")(length_of_C)

        return length_of_CG, length_of_CGI, length_of_U_I, length_of_faults, length_of_C

    def cov_interfaces(self):
        """
        Create covariance function for the interfaces
        Returns:
            theano.tensor.matrix: covariance of the interfaces. Shape number of points in rest x number of
            points in rest

        """

        # Compute euclidian distances
        sed_rest_rest = self.squared_euclidean_distances(self.rest_layer_points, self.rest_layer_points)
        sed_ref_rest = self.squared_euclidean_distances(self.ref_layer_points, self.rest_layer_points)
        sed_rest_ref = self.squared_euclidean_distances(self.rest_layer_points, self.ref_layer_points)
        sed_ref_ref = self.squared_euclidean_distances(self.ref_layer_points, self.ref_layer_points)

        # Covariance matrix for interfaces
        C_I = (self.c_o_T * self.i_reescale * (
            (sed_rest_rest < self.a_T) *  # Rest - Rest Covariances Matrix
            (1 - 7 * (sed_rest_rest / self.a_T) ** 2 +
             35 / 4 * (sed_rest_rest / self.a_T) ** 3 -
             7 / 2 * (sed_rest_rest / self.a_T) ** 5 +
             3 / 4 * (sed_rest_rest / self.a_T) ** 7) -
            ((sed_ref_rest < self.a_T) *  # Reference - Rest
             (1 - 7 * (sed_ref_rest / self.a_T) ** 2 +
              35 / 4 * (sed_ref_rest / self.a_T) ** 3 -
              7 / 2 * (sed_ref_rest / self.a_T) ** 5 +
              3 / 4 * (sed_ref_rest / self.a_T) ** 7)) -
            ((sed_rest_ref < self.a_T) *  # Rest - Reference
             (1 - 7 * (sed_rest_ref / self.a_T) ** 2 +
              35 / 4 * (sed_rest_ref / self.a_T) ** 3 -
              7 / 2 * (sed_rest_ref / self.a_T) ** 5 +
              3 / 4 * (sed_rest_ref / self.a_T) ** 7)) +
            ((sed_ref_ref < self.a_T) *  # Reference - References
             (1 - 7 * (sed_ref_ref / self.a_T) ** 2 +
              35 / 4 * (sed_ref_ref / self.a_T) ** 3 -
              7 / 2 * (sed_ref_ref / self.a_T) ** 5 +
              3 / 4 * (sed_ref_ref / self.a_T) ** 7)))) + 1e-6

        # Add name to the theano node
        C_I.name = 'Covariance Interfaces'
        return C_I

    def cov_gradients(self, verbose=0):
        """
         Create covariance function for the gradiens
         Returns:
             theano.tensor.matrix: covariance of the gradients. Shape number of points in dip_pos x number of
             points in dip_pos

         """

        # Euclidean distances
        sed_dips_dips = self.squared_euclidean_distances(self.dips_position_tiled, self.dips_position_tiled)

        # Cartesian distances between dips positions
        h_u = T.vertical_stack(
            T.tile(self.dips_position[:, 0] - self.dips_position[:, 0].reshape((self.dips_position[:, 0].shape[0], 1)),
                   self.n_dimensions),
            T.tile(self.dips_position[:, 1] - self.dips_position[:, 1].reshape((self.dips_position[:, 1].shape[0], 1)),
                   self.n_dimensions),
            T.tile(self.dips_position[:, 2] - self.dips_position[:, 2].reshape((self.dips_position[:, 2].shape[0], 1)),
                   self.n_dimensions))

        # Transpose
        h_v = h_u.T

        # Perpendicularity matrix. Boolean matrix to separate cross-covariance and
        # every gradient direction covariance (block diagonal)
        perpendicularity_matrix = T.zeros_like(sed_dips_dips)

        # Cross-covariances of x
        perpendicularity_matrix = T.set_subtensor(
            perpendicularity_matrix[0:self.dips_position.shape[0], 0:self.dips_position.shape[0]], 1)

        # Cross-covariances of y
        perpendicularity_matrix = T.set_subtensor(
            perpendicularity_matrix[self.dips_position.shape[0]:self.dips_position.shape[0] * 2,
            self.dips_position.shape[0]:self.dips_position.shape[0] * 2], 1)

        # Cross-covariances of z
        perpendicularity_matrix = T.set_subtensor(
            perpendicularity_matrix[self.dips_position.shape[0] * 2:self.dips_position.shape[0] * 3,
            self.dips_position.shape[0] * 2:self.dips_position.shape[0] * 3], 1)

        # Covariance matrix for gradients at every xyz direction and their cross-covariances
        C_G = T.switch(
            T.eq(sed_dips_dips, 0),  # This is the condition
            0,  # If true it is equal to 0. This is how a direction affect another
            (  # else, following Chiles book
                (h_u * h_v / sed_dips_dips ** 2) *
                ((
                     (sed_dips_dips < self.a_T) *  # first derivative
                     (-self.c_o_T * ((-14 / self.a_T ** 2) + 105 / 4 * sed_dips_dips / self.a_T ** 3 -
                                     35 / 2 * sed_dips_dips ** 3 / self.a_T ** 5 +
                                     21 / 4 * sed_dips_dips ** 5 / self.a_T ** 7))) +
                 (sed_dips_dips < self.a_T) *  # Second derivative
                 self.c_o_T * 7 * (9 * sed_dips_dips ** 5 - 20 * self.a_T ** 2 * sed_dips_dips ** 3 +
                                   15 * self.a_T ** 4 * sed_dips_dips - 4 * self.a_T ** 5) / (2 * self.a_T ** 7)) -
                (perpendicularity_matrix *
                 (sed_dips_dips < self.a_T) *  # first derivative
                 self.c_o_T * ((-14 / self.a_T ** 2) + 105 / 4 * sed_dips_dips / self.a_T ** 3 -
                               35 / 2 * sed_dips_dips ** 3 / self.a_T ** 5 +
                               21 / 4 * sed_dips_dips ** 5 / self.a_T ** 7)))
        )

        # Setting nugget effect of the gradients
        # TODO: This function can be substitued by simply adding the nugget effect to the diag if I remove the condition
        C_G = T.fill_diagonal(C_G, -self.c_o_T * (-14 / self.a_T ** 2) + self.nugget_effect_grad_T)

        # Add name to the theano node
        C_G.name = 'Covariance Gradient'

        if verbose > 1:
            theano.printing.pydotprint(C_G, outfile="graphs/" + sys._getframe().f_code.co_name + ".png",
                                       var_with_name_simple=True)

        if str(sys._getframe().f_code.co_name) in self.verbose:
            C_G = theano.printing.Print('Cov Gradients')(C_G)

        return C_G

    def cov_interface_gradients(self):
        """
        Create covariance function for the gradiens
        Returns:
            theano.tensor.matrix: covariance of the gradients. Shape number of points in rest x number of
              points in dip_pos
        """

        # Euclidian distances
        sed_dips_rest = self.squared_euclidean_distances(self.dips_position_tiled, self.rest_layer_points)
        sed_dips_ref  = self.squared_euclidean_distances(self.dips_position_tiled, self.ref_layer_points)

        # Cartesian distances between dips and interface points
        # Rest
        hu_rest = T.vertical_stack(
            (self.dips_position[:, 0] - self.rest_layer_points[:, 0].reshape(
                (self.rest_layer_points[:, 0].shape[0], 1))).T,
            (self.dips_position[:, 1] - self.rest_layer_points[:, 1].reshape(
                (self.rest_layer_points[:, 1].shape[0], 1))).T,
            (self.dips_position[:, 2] - self.rest_layer_points[:, 2].reshape(
                (self.rest_layer_points[:, 2].shape[0], 1))).T
        )

        # Reference point
        hu_ref = T.vertical_stack(
            (self.dips_position[:, 0] - self.ref_layer_points[:, 0].reshape(
                (self.ref_layer_points[:, 0].shape[0], 1))).T,
            (self.dips_position[:, 1] - self.ref_layer_points[:, 1].reshape(
                (self.ref_layer_points[:, 1].shape[0], 1))).T,
            (self.dips_position[:, 2] - self.ref_layer_points[:, 2].reshape(
                (self.ref_layer_points[:, 2].shape[0], 1))).T
        )

        # Cross-Covariance gradients-interfaces
        C_GI = self.gi_reescale * (
            (hu_rest *
             (sed_dips_rest < self.a_T) *  # first derivative
             (- self.c_o_T * ((-14 / self.a_T ** 2) + 105 / 4 * sed_dips_rest / self.a_T ** 3 -
                              35 / 2 * sed_dips_rest ** 3 / self.a_T ** 5 +
                              21 / 4 * sed_dips_rest ** 5 / self.a_T ** 7))) -
            (hu_ref *
             (sed_dips_ref < self.a_T) *  # first derivative
             (- self.c_o_T * ((-14 / self.a_T ** 2) + 105 / 4 * sed_dips_ref / self.a_T ** 3 -
                              35 / 2 * sed_dips_ref ** 3 / self.a_T ** 5 +
                              21 / 4 * sed_dips_ref ** 5 / self.a_T ** 7)))
        ).T

        # Add name to the theano node
        C_GI.name = 'Covariance gradient interface'

        if str(sys._getframe().f_code.co_name)+'_g' in self.verbose:
            theano.printing.pydotprint(C_GI, outfile="graphs/" + sys._getframe().f_code.co_name + ".png",
                                       var_with_name_simple=True)
        return C_GI

    def universal_matrix(self):
        """
        Create the drift matrices for the potential field and its gradient
        Returns:
            theano.tensor.matrix: Drift matrix for the interfaces. Shape number of points in rest x 3**degree drift
            (except degree 0 that is 0)

            theano.tensor.matrix: Drift matrix for the gradients. Shape number of points in dips x 3**degree drift
            (except degree 0 that is 0)
        """

        # # Init
        # U_I = None
        # U_G = None
        #
        # if self.u_grade_T.get_value() == 1:
        #     # ==========================
        #     # Condition of universality 1 degree
        #
        #     # Gradients
        #     n = self.dips_position.shape[0]
        #     U_G = T.zeros((n * self.n_dimensions, self.n_dimensions))
        #     # x
        #     U_G = T.set_subtensor(
        #         U_G[:n, 0], 1)
        #     # y
        #     U_G = T.set_subtensor(
        #         U_G[n:n * 2, 1], 1
        #     )
        #     # z
        #     U_G = T.set_subtensor(
        #         U_G[n * 2: n * 3, 2], 1
        #     )
        #
        #     # Interface
        #     # Cartesian distances between reference points and rest
        #     hx = T.stack(
        #         (self.rest_layer_points[:, 0] - self.ref_layer_points[:, 0]),
        #         (self.rest_layer_points[:, 1] - self.ref_layer_points[:, 1]),
        #         (self.rest_layer_points[:, 2] - self.ref_layer_points[:, 2])
        #     ).T
        #
        #     U_I = - hx * self.gi_reescale


      #  elif self.u_grade_T.get_value() == 2:
        # ==========================
        # Condition of universality 2 degree
        # Gradients

        n = self.dips_position.shape[0]
        U_G = T.zeros((n * self.n_dimensions, 3 * self.n_dimensions))
        # x
        U_G = T.set_subtensor(U_G[:n, 0], 1)
        # y
        U_G = T.set_subtensor(U_G[n * 1:n * 2, 1], 1)
        # z
        U_G = T.set_subtensor(U_G[n * 2: n * 3, 2], 1)
        # x**2
        U_G = T.set_subtensor(U_G[:n, 3], 2 * self.gi_reescale * self.dips_position[:, 0])
        # y**2
        U_G = T.set_subtensor(U_G[n * 1:n * 2, 4], 2 * self.gi_reescale * self.dips_position[:, 1])
        # z**2
        U_G = T.set_subtensor(U_G[n * 2: n * 3, 5], 2 * self.gi_reescale * self.dips_position[:, 2])
        # xy
        U_G = T.set_subtensor(U_G[:n, 6], self.gi_reescale * self.dips_position[:, 1])  # This is y
        U_G = T.set_subtensor(U_G[n * 1:n * 2, 6], self.gi_reescale * self.dips_position[:, 0])  # This is x
        # xz
        U_G = T.set_subtensor(U_G[:n, 7], self.gi_reescale * self.dips_position[:, 2])  # This is z
        U_G = T.set_subtensor(U_G[n * 2: n * 3, 7], self.gi_reescale * self.dips_position[:, 0])  # This is x
        # yz
        U_G = T.set_subtensor(U_G[n * 1:n * 2, 8], self.gi_reescale * self.dips_position[:, 2])  # This is z
        U_G = T.set_subtensor(U_G[n * 2:n * 3, 8], self.gi_reescale * self.dips_position[:, 1])  # This is y

        # Interface
        U_I = - T.stack(
            (self.gi_reescale * (self.rest_layer_points[:, 0] - self.ref_layer_points[:, 0]),
             self.gi_reescale * (self.rest_layer_points[:, 1] - self.ref_layer_points[:, 1]),
             self.gi_reescale * (self.rest_layer_points[:, 2] - self.ref_layer_points[:, 2]),
             self.gi_reescale ** 2 * (self.rest_layer_points[:, 0] ** 2 - self.ref_layer_points[:, 0] ** 2),
             self.gi_reescale ** 2 * (self.rest_layer_points[:, 1] ** 2 - self.ref_layer_points[:, 1] ** 2),
             self.gi_reescale ** 2 * (self.rest_layer_points[:, 2] ** 2 - self.ref_layer_points[:, 2] ** 2),
             self.gi_reescale ** 2 * (
                 self.rest_layer_points[:, 0] * self.rest_layer_points[:, 1] - self.ref_layer_points[:, 0] *
                 self.ref_layer_points[:, 1]),
             self.gi_reescale ** 2 * (
                 self.rest_layer_points[:, 0] * self.rest_layer_points[:, 2] - self.ref_layer_points[:, 0] *
                 self.ref_layer_points[:, 2]),
             self.gi_reescale ** 2 * (
                 self.rest_layer_points[:, 1] * self.rest_layer_points[:, 2] - self.ref_layer_points[:, 1] *
                 self.ref_layer_points[:, 2]),
             )).T

        if 'U_I' in self.verbose:
            U_I = theano.printing.Print('U_I')(U_I)

        if 'U_G' in self.verbose:
            U_G = theano.printing.Print('U_G')(U_G)

        if str(sys._getframe().f_code.co_name)+'_g' in self.verbose:
            theano.printing.pydotprint(U_I, outfile="graphs/" + sys._getframe().f_code.co_name + "_i.png",
                                       var_with_name_simple=True)

            theano.printing.pydotprint(U_G, outfile="graphs/" + sys._getframe().f_code.co_name + "_g.png",
                                       var_with_name_simple=True)

        # Add name to the theano node
        if U_I:
            U_I.name = 'Drift interfaces'
            U_G.name = 'Drift foliations'

        return U_I[:, :self.u_grade_T_op], U_G[:, :self.u_grade_T_op]

    def faults_matrix(self):
        """
        This function creates the part of the graph that generates the faults function creating a "block model" at the
        references and the rest of the points. Then this vector has to be appended to the covariance function
        Returns:
            theano.tensor.matrix: Drift matrix for the interfaces. Shape number of points in rest x n faults. This drif
            is a simple addition of an arbitrary number

            theano.tensor.matrix: Drift matrix for the gradients. Shape number of points in dips x n faults. For
            discrete values this matrix will be null since the derivative of a constant is 0
        """

        length_of_CG, length_of_CGI, length_of_U_I, length_of_faults = self.matrices_shapes()[:4]

        # self.fault_matrix contains the faults volume of the grid and the rest and ref points. For the drift we need
        # to make it relative to the reference point
      #  self.len_points = self.rest_layer_points_all.shape[0]
        interface_loc = self.fault_matrix.shape[1] - 2*self.len_points

        fault_matrix_at_interfaces_rest = self.fault_matrix[::2, interface_loc+self.len_i_0: interface_loc+self.len_i_1]
        fault_matrix_at_interfaces_ref  = self.fault_matrix[::2, interface_loc+self.len_points+self.len_i_0:
                                                                 interface_loc+self.len_points+self.len_i_1]

       # len_points_i = 2*self.rest_layer_points_all.shape[0] + self.n_formation_op[0]-1
       # len_points_e = 2*self.rest_layer_points_all.shape[0] + self.n_formation_op[-1]-1

     #   F_I = (self.fault_matrix[:, -2*len_points:-len_points] - self.fault_matrix[:, -len_points:])[self.n_formation_op-1]

        F_I = (fault_matrix_at_interfaces_ref - fault_matrix_at_interfaces_rest)+0.01

        # As long as the drift is a constant F_G is null
        F_G = T.zeros((length_of_faults, length_of_CG))

        if str(sys._getframe().f_code.co_name) in self.verbose:
            F_I = theano.printing.Print('Faults interfaces matrix')(F_I)
            F_G = theano.printing.Print('Faults gradients matrix')(F_G)

        return F_I, F_G

    def covariance_matrix(self):
        """
        Set all the previous covariances together in the universal cokriging matrix
        Returns:
            theano.tensor.matrix: Multivariate covariance
        """

        # Lengths
        length_of_CG, length_of_CGI, length_of_U_I, length_of_faults, length_of_C = self.matrices_shapes()

        # Individual matrices
        C_G = self.cov_gradients()
        C_I = self.cov_interfaces()
        C_GI = self.cov_interface_gradients()
        U_I, U_G = self.universal_matrix()
        F_I, F_G = self.faults_matrix()

        # =================================
        # Creation of the Covariance Matrix
        # =================================
        C_matrix = T.zeros((length_of_C, length_of_C))

        # First row of matrices
        # Set C_G
        C_matrix = T.set_subtensor(C_matrix[0:length_of_CG, 0:length_of_CG], C_G)

        # Set CGI
        C_matrix = T.set_subtensor(C_matrix[0:length_of_CG, length_of_CG:length_of_CG + length_of_CGI], C_GI.T)

        # TODO see if this condition is necesary. I think that simply by choosing len = 0 of the universal should work
        # (as I do in the fautls)
        # Set UG
        #if not self.u_grade_T.get_value() == 0:
        C_matrix = T.set_subtensor(C_matrix[0:length_of_CG,
                                   length_of_CG+length_of_CGI:length_of_CG+length_of_CGI+length_of_U_I], U_G)

        # Set FG. I cannot use -index because when is -0 is equivalent to 0
        C_matrix = T.set_subtensor(C_matrix[0:length_of_CG, length_of_CG+length_of_CGI+length_of_U_I:], F_G.T)

        # Second row of matrices
        # Set C_IG
        C_matrix = T.set_subtensor(C_matrix[length_of_CG:length_of_CG + length_of_CGI, 0:length_of_CG], C_GI)

        # Set C_I
        C_matrix = T.set_subtensor(C_matrix[length_of_CG:length_of_CG + length_of_CGI,
                                   length_of_CG:length_of_CG + length_of_CGI], C_I)

        # Set U_I
        #if not self.u_grade_T.get_value() == 0:
        C_matrix = T.set_subtensor(C_matrix[length_of_CG:length_of_CG + length_of_CGI,
                                   length_of_CG+length_of_CGI:length_of_CG+length_of_CGI+length_of_U_I], U_I)

        # Set F_I
        C_matrix = T.set_subtensor(C_matrix[length_of_CG:length_of_CG + length_of_CGI, length_of_CG+length_of_CGI+length_of_U_I:], F_I.T)

            # Third row of matrices
            # Set U_G
       # if not self.u_grade_T.get_value() == 0:
        C_matrix = T.set_subtensor(C_matrix[length_of_CG+length_of_CGI:length_of_CG+length_of_CGI+length_of_U_I, 0:length_of_CG], U_G.T)

        # Set U_I
        C_matrix = T.set_subtensor(C_matrix[length_of_CG+length_of_CGI:length_of_CG+length_of_CGI+length_of_U_I, length_of_CG:length_of_CG + length_of_CGI], U_I.T)

        # Fourth row of matrices
        # Set F_G
        C_matrix = T.set_subtensor(C_matrix[length_of_CG+length_of_CGI+length_of_U_I:, 0:length_of_CG], F_G)

        # Set F_I
        C_matrix = T.set_subtensor(C_matrix[length_of_CG+length_of_CGI+length_of_U_I:, length_of_CG:length_of_CG + length_of_CGI], F_I)

        # TODO: deprecate
        # -DEP-
        #  self.C_matrix = C_matrix
        # Add name to the theano node
        C_matrix.name = 'Block Covariance Matrix'
        if str(sys._getframe().f_code.co_name) in self.verbose:
            C_matrix = theano.printing.Print('cov_function')(C_matrix)

        return C_matrix

    def b_vector(self, verbose=0):
        """
        Creation of the independent vector b to solve the kriging system
        Args:
            verbose: -deprecated-

        Returns:
            theano.tensor.vector: independent vector
        """

        length_of_C = self.matrices_shapes()[-1]
        # =====================
        # Creation of the gradients G vector
        # Calculation of the cartesian components of the dips assuming the unit module
        G_x = T.sin(T.deg2rad(self.dip_angles)) * T.sin(T.deg2rad(self.azimuth)) * self.polarity
        G_y = T.sin(T.deg2rad(self.dip_angles)) * T.cos(T.deg2rad(self.azimuth)) * self.polarity
        G_z = T.cos(T.deg2rad(self.dip_angles)) * self.polarity

        G = T.concatenate((G_x, G_y, G_z))

        # Creation of the Dual Kriging vector
        b = T.zeros((length_of_C,))
       # G = T.tile(G, (1, 1)
        b = T.set_subtensor(b[0:G.shape[0]], G)

        if verbose > 1:
            theano.printing.pydotprint(b, outfile="graphs/" + sys._getframe().f_code.co_name + "_i.png",
                                       var_with_name_simple=True)

        if str(sys._getframe().f_code.co_name) in self.verbose:
            b = theano.printing.Print('b vector')(b)

        # Add name to the theano node
        b.name = 'b vector'
        return b

    def solve_kriging(self):
        """
        Solve the kriging system. This has to get substituted by a more efficient and stable method QR
        decomposition in all likelihood
        Returns:
            theano.tensor.vector: Dual kriging parameters

        """
        C_matrix = self.covariance_matrix()
        b = self.b_vector()
        # Solving the kriging system
        # TODO: look for an eficient way to substitute nlianlg by a theano operation
        import theano.tensor.slinalg
        b2 = T.tile(b, (1, 1)).T
        DK_parameters = theano.tensor.slinalg.solve(C_matrix, b2)
        DK_parameters = DK_parameters.reshape((DK_parameters.shape[0],))
      #  DK_parameters = T.dot(T.nlinalg.matrix_inverse(C_matrix), b)
        # Add name to the theano node
        DK_parameters.name = 'Dual Kriging parameters'

        if str(sys._getframe().f_code.co_name) in self.verbose:
            DK_parameters = theano.printing.Print(DK_parameters.name )(DK_parameters)
        return DK_parameters

    def x_to_interpolate(self, verbose=0):
        """
        here I add to the grid points also the references points(to check the value of the potential field at the
        interfaces). Also here I will check what parts of the grid have been already computed in a previous series
        to avoid to recompute.
        Returns:
            theano.tensor.matrix: The 3D points of the given grid plus the reference and rest points
        """
        #yet_simulated = self.yet_simulated_func()

        # Removing points no simulated
        pns = (self.grid_val_T * self.yet_simulated.reshape((self.yet_simulated.shape[0], 1))).nonzero_values()

        # Adding the rest interface points
        grid_val = T.vertical_stack(pns.reshape((-1, 3)), self.rest_layer_points_all)

        # Adding the ref interface points
        grid_val = T.vertical_stack(grid_val, self.ref_layer_points_all)

        # Removing points no simulated
       # grid_val = (grid_val* self.yet_simulated.reshape((self.yet_simulated.shape[0], 1))).nonzero_values()

        if verbose > 1:
            theano.printing.pydotprint(grid_val, outfile="graphs/" + sys._getframe().f_code.co_name + ".png",
                                       var_with_name_simple=True)

        if 'grid_val' in self.verbose:
            grid_val = theano.printing.Print('Points to interpolate')(grid_val)

        return grid_val

    def extend_dual_kriging(self):
        """
        Tile the dual kriging vector to cover all the points to interpolate.So far I just make a matrix with the
        dimensions len(DK)x(grid) but in the future maybe I have to try to loop all this part so consume less memory
        Returns:
            theano.tensor.matrix: Matrix with the Dk parameters repeated for all the points to interpolate
        """

        grid_val = self.x_to_interpolate()
        DK_parameters = self.solve_kriging()


        # Creation of a matrix of dimensions equal to the grid with the weights for every point (big 4D matrix in
        # ravel form)
        # TODO IMP: Change the tile by a simple dot op
        DK_weights = T.tile(DK_parameters, (grid_val.shape[0], 1)).T

        return DK_weights

    def gradient_contribution(self):
        """
        Computation of the contribution of the foliations at every point to interpolate
        Returns:
            theano.tensor.vector: Contribution of all foliations (input) at every point to interpolate
        """
        weights = self.extend_dual_kriging()
        length_of_CG = self.matrices_shapes()[0]
        grid_val = self.x_to_interpolate()

        # Cartesian distances between the point to simulate and the dips
        hu_SimPoint = T.vertical_stack(
            (self.dips_position[:, 0] - grid_val[:, 0].reshape((grid_val[:, 0].shape[0], 1))).T,
            (self.dips_position[:, 1] - grid_val[:, 1].reshape((grid_val[:, 1].shape[0], 1))).T,
            (self.dips_position[:, 2] - grid_val[:, 2].reshape((grid_val[:, 2].shape[0], 1))).T
        )

        # Euclidian distances
        sed_dips_SimPoint = self.squared_euclidean_distances(self.dips_position_tiled, grid_val)

        # Gradient contribution
        sigma_0_grad = T.sum(
            (weights[:length_of_CG, :] *
             self.gi_reescale *
             (-hu_SimPoint *
              (sed_dips_SimPoint < self.a_T) *  # first derivative
              (- self.c_o_T * ((-14 / self.a_T ** 2) + 105 / 4 * sed_dips_SimPoint / self.a_T ** 3 -
                               35 / 2 * sed_dips_SimPoint ** 3 / self.a_T ** 5 +
                               21 / 4 * sed_dips_SimPoint ** 5 / self.a_T ** 7)))),
            axis=0)

        # Add name to the theano node
        sigma_0_grad.name = 'Contribution of the foliations to the potential field at every point of the grid'

        return sigma_0_grad

    def interface_contribution(self):
        """
          Computation of the contribution of the interfaces at every point to interpolate
          Returns:
              theano.tensor.vector: Contribution of all interfaces (input) at every point to interpolate
          """
        weights = self.extend_dual_kriging()
        length_of_CG, length_of_CGI = self.matrices_shapes()[:2]
        grid_val = self.x_to_interpolate()

        # Euclidian distances
        sed_rest_SimPoint = self.squared_euclidean_distances(self.rest_layer_points, grid_val)
        sed_ref_SimPoint = self.squared_euclidean_distances(self.ref_layer_points, grid_val)

        # Interface contribution
        sigma_0_interf = (T.sum(
            -weights[length_of_CG:length_of_CG + length_of_CGI, :] *
            (self.c_o_T * self.i_reescale * (
                (sed_rest_SimPoint < self.a_T) *  # SimPoint - Rest Covariances Matrix
                (1 - 7 * (sed_rest_SimPoint / self.a_T) ** 2 +
                 35 / 4 * (sed_rest_SimPoint / self.a_T) ** 3 -
                 7 / 2 * (sed_rest_SimPoint / self.a_T) ** 5 +
                 3 / 4 * (sed_rest_SimPoint / self.a_T) ** 7) -
                ((sed_ref_SimPoint < self.a_T) *  # SimPoint- Ref
                 (1 - 7 * (sed_ref_SimPoint / self.a_T) ** 2 +
                  35 / 4 * (sed_ref_SimPoint / self.a_T) ** 3 -
                  7 / 2 * (sed_ref_SimPoint / self.a_T) ** 5 +
                  3 / 4 * (sed_ref_SimPoint / self.a_T) ** 7)))), axis=0))

        # Add name to the theano node
        sigma_0_interf.name = 'Contribution of the interfaces to the potential field at every point of the grid'

        return sigma_0_interf

    def universal_drift_contribution(self):
        """
        Computation of the contribution of the universal drift at every point to interpolate
        Returns:
            theano.tensor.vector: Contribution of the universal drift (input) at every point to interpolate
        """
        weights = self.extend_dual_kriging()
        length_of_CG, length_of_CGI, length_of_U_I, length_of_faults, length_of_C = self.matrices_shapes()
        grid_val = self.x_to_interpolate()

        # Universal drift contribution
        # Universal terms used to calculate f0
        # -DEP-
        # _universal_terms_layers = T.horizontal_stack(
        #     self.rest_layer_points,
        #     (self.rest_layer_points ** 2),
        #     T.stack((self.rest_layer_points[:, 0] * self.rest_layer_points[:, 1],
        #              self.rest_layer_points[:, 0] * self.rest_layer_points[:, 2],
        #              self.rest_layer_points[:, 1] * self.rest_layer_points[:, 2]), axis=1)).T

        # if self.u_grade_T.get_value() == 0:
        #     f_0 = 0
        # else:
        # Here I create the universal terms for rest and ref. The universal terms for the grid are done in python
        # and append here. The idea is that the grid is kind of constant so I do not have to recompute it every
        # time
        _universal_terms_interfaces_rest = T.horizontal_stack(
            self.rest_layer_points_all,
            (self.rest_layer_points_all ** 2),
            T.stack((self.rest_layer_points_all[:, 0] * self.rest_layer_points_all[:, 1],
                     self.rest_layer_points_all[:, 0] * self.rest_layer_points_all[:, 2],
                     self.rest_layer_points_all[:, 1] * self.rest_layer_points_all[:, 2]), axis=1))

        _universal_terms_interfaces_ref = T.horizontal_stack(
            self.ref_layer_points_all,
            (self.ref_layer_points_all ** 2),
            T.stack((self.ref_layer_points_all[:, 0] * self.ref_layer_points_all[:, 1],
                     self.ref_layer_points_all[:, 0] * self.ref_layer_points_all[:, 2],
                     self.ref_layer_points_all[:, 1] * self.ref_layer_points_all[:, 2]), axis=1),
        )

        # _universal_terms_interfaces = T.horizontal_stack(
        #     self.rest_layer_points_all,
        #     (self.rest_layer_points_all ** 2),
        #     T.stack((self.rest_layer_points_all[:, 0] * self.rest_layer_points_all[:, 1],
        #              self.rest_layer_points_all[:, 0] * self.rest_layer_points_all[:, 2],
        #              self.rest_layer_points_all[:, 1] * self.rest_layer_points_all[:, 2]), axis=1)).T

        # I append rest and ref to grid
        universal_grid_interfaces_matrix = T.horizontal_stack(
            (self.universal_grid_matrix_T * self.yet_simulated).nonzero_values().reshape((9, -1)),
            T.vertical_stack(_universal_terms_interfaces_rest, _universal_terms_interfaces_ref).T)
          #  T.tile(_universal_terms_interfaces, (1, 2)))

        # These are the magic terms to get the same as geomodeller
        gi_rescale_aux = T.repeat(self.gi_reescale, 9)
        gi_rescale_aux = T.set_subtensor(gi_rescale_aux[:3], 1)
        _aux_magic_term = T.tile(gi_rescale_aux[:self.u_grade_T_op], (grid_val.shape[0], 1)).T

        # Drif contribution
        f_0 = (T.sum(
            weights[length_of_CG + length_of_CGI:length_of_CG + length_of_CGI + length_of_U_I, :] * self.gi_reescale * _aux_magic_term *
            universal_grid_interfaces_matrix[:self.u_grade_T_op]
            , axis=0))

        if not type(f_0) == int:
            f_0.name = 'Contribution of the universal drift to the potential field at every point of the grid'

        if str(sys._getframe().f_code.co_name) in self.verbose:
            f_0 = theano.printing.Print('Universal terms contribution')(f_0)

        return f_0

    def faults_contribution(self):
        """
        Computation of the contribution of the faults drift at every point to interpolate. To get these we need to
        compute a whole block model with the faults data
        Returns:
            theano.tensor.vector: Contribution of the faults drift (input) at every point to interpolate
        """
        weights = self.extend_dual_kriging()
        length_of_CG, length_of_CGI, length_of_U_I, length_of_faults, length_of_C = self.matrices_shapes()
        grid_val = self.x_to_interpolate()

        # Contribution
        # selecting the voxels that are not computed in the previous pot. field

        aux_ones = T.ones([2 * self.len_points])
        faults_select = T.concatenate((self.yet_simulated, aux_ones))

        fault_matrix_selection = (self.fault_matrix * faults_select)
        fault_matrix_selection_non_zero = fault_matrix_selection[::2, :].nonzero_values().reshape((length_of_faults,
                                                                                                   grid_val.shape[0]))
        f_1 = T.sum(
            weights[length_of_CG + length_of_CGI + length_of_U_I:, :] * fault_matrix_selection_non_zero, axis=0)

        # Add name to the theano node
        f_1.name = 'Faults contribution'

        if str(sys._getframe().f_code.co_name) in self.verbose:
            f_1 = theano.printing.Print('Faults contribution')(f_1)

        return f_1

    def potential_field_at_all(self):
        """
        Compute the potential field at all the interpolation points, i.e. grid plus rest plus ref
        Returns:
            theano.tensor.vector: Potential fields at all points

        """
        sigma_0_grad = self.gradient_contribution()
        sigma_0_interf = self.interface_contribution()
        f_0 = self.universal_drift_contribution()
        f_1 = self.faults_contribution()
        # -DEP-
        # length_of_CGI = self.matrices_shapes()[1]

        Z_x = (sigma_0_grad + sigma_0_interf + f_0 + f_1)#[:-2*self.rest_layer_points_all.shape[0]]


        # Add an arbitrary number at the potential field to get unique values for each of them
        Z_x += T.repeat(T.cast(100000 - 50*self.n_formation_op[0], "float32"), Z_x.shape[0])
        Z_x.name = 'Value of the potential field at every point'

        if str(sys._getframe().f_code.co_name) in self.verbose:
            Z_x = theano.printing.Print('Potential field at all points')(Z_x)
        return Z_x

    def potential_field_at_interfaces(self):
        """
        Potential field at interfaces. To avoid errors I take all the points of rest that belong to one interface
        and make the average
        Returns:
            theano.tensor.vector: Potential field values at the interfaces of a given series
        """
        sigma_0_grad = self.gradient_contribution()
        sigma_0_interf = self.interface_contribution()
        f_0 = self.universal_drift_contribution()
        f_1 = self.faults_contribution()
        # -DEP-
        #length_of_CGI = self.matrices_shapes()[1]

        potential_field_interfaces = (sigma_0_grad + sigma_0_interf + f_0 + f_1)[-2*self.len_points: -self.len_points]

        npf = T.cumsum(T.concatenate((T.stack(0), self.number_of_points_per_formation_T)))

        # Loop to obtain the average Zx for every intertace
        def average_potential(dim_a, dim_b, pfi):
            """
            Function to make the average of the potential field at an interface
            Args:
                dim: size of the rest values vector per formation
                pfi: the values of all the rest values potentials
            Return:
                theano.tensor.vector: average of the potential per formation
            """
            average = pfi[T.cast(dim_a, "int32"): T.cast(dim_b, "int32")].sum() / T.cast((dim_b - dim_a), 'float32')

            return average  # , {self.pot_value: T.stack([average])}

        potential_field_interfaces_unique, updates1 = theano.scan(
            fn=average_potential,
            outputs_info=None,
            sequences=dict(input=npf,
                           taps=[0, 1]),
            non_sequences=potential_field_interfaces)

      #  self.potential_field_at_interfaces_value = theano.shared(self.updates1)
      #  self.potential_field_at_interfaces_value.set_value(updates1)

        # Add name to the theano node
        potential_field_interfaces_unique.name = 'Value of the potential field at the interfaces'

        if str(sys._getframe().f_code.co_name) in self.verbose:
            potential_field_interfaces_unique = theano.printing.Print(potential_field_interfaces_unique.name)\
                                                                      (potential_field_interfaces_unique)
        return potential_field_interfaces_unique

    def block_series(self):
        """
        Compute the part of the block model of a given series (dictated by the bool array yet to be computed)
        Returns:
            theano.tensor.vector: Value of lithology at every interpolated point
        """

        # Graph to compute the potential field
        Z_x = self.potential_field_at_all()

        # Max and min values of the potential field.
        # TODO this may be expensive because I guess that is a sort algorithm. We just need a +inf and -inf... I guess
        max_pot = T.max(Z_x)  #T.max(potential_field_unique) + 1
        min_pot = T.min(Z_x)   #T.min(potential_field_unique) - 1

        # Value of the potential field at the interfaces of the computed series
        self.potential_field_at_interfaces_values = T.sort(self.potential_field_at_interfaces()[self.n_formation_op-1])[::-1]
        self.potential_field_at_interfaces_values += T.repeat(T.cast(100000 - 50*self.n_formation_op[0], "float32"),
                                                              self.potential_field_at_interfaces_values.shape[0])

        # self.pot_field_for_faults = potential_field_at_interfaces_values
        # self.pot_field_for_formations = potential_field_at_interfaces_values

                                #T.concatenate((self.final_potential_field_at_interfaces,
                                                   #  potential_field_at_interfaces_values))


        # A tensor with the values to segment
        potential_field_iter = T.concatenate((T.stack([max_pot]),
                                              self.potential_field_at_interfaces_values,
                                              T.stack([min_pot])))

        if "potential_field_iter" in self.verbose:
            potential_field_iter = theano.printing.Print("potential_field_iter")(potential_field_iter)

        # if "potential_field_at_interfaces_values":
        #     self.potential_field_at_interfaces_values = theano.printing.Print('Potential field')(
        #         self.potential_field_at_interfaces())
        #     self.potential_field_at_interfaces_values = theano.printing.Print('Selected pt')(
        #         #self.potential_field_at_interfaces_values[self.n_formation_op - 1])
        #         T.sort(self.potential_field_at_interfaces()[self.n_formation_op - 1])[::-1])

        # Loop to segment the distinct lithologies
        def compare(a, b, n_formation, Zx):
            """
            Treshold of the points to interpolate given 2 potential field values. TODO: This function is the one we
            need to change for a sigmoid function
            Args:
                a (scalar): Upper limit of the potential field
                b (scalar): Lower limit of the potential field
                n_formation (scalar): Value given to the segmentation, i.e. lithology number
                Zx (vector): Potential field values at all the interpolated points

            Returns:
                theano.tensor.vector: segmented values
            """

            return T.le(Zx, a) * T.ge(Zx, b) * n_formation

        partial_block, updates2 = theano.scan(
            fn=compare,
            outputs_info=None,
            sequences=[dict(input=potential_field_iter, taps=[0, 1]), self.n_formation_op],
            non_sequences=Z_x)

        # For every formation we get a vector so we need to sum compress them to one dimension
        partial_block = partial_block.sum(axis=0)

        # Add name to the theano node
        partial_block.name = 'The chunk of block model of a specific series'
        if str(sys._getframe().f_code.co_name) in self.verbose:
            partial_block = theano.printing.Print(partial_block.name)(partial_block)

        return partial_block

    def compute_a_fault(self,
                        len_i_0, len_i_1,
                        len_f_0, len_f_1,
                        n_form_per_serie_0, n_form_per_serie_1,
                        u_grade_iter,
                        final_block
                        ):
        """
        Function that loops each fault, generating a potential field for each on them with the respective block model
        Args:
            len_i_0: Lenght of rest of previous series
            len_i_1: Lenght of rest for the computed series
            len_f_0: Lenght of dips of previous series
            len_f_1: Length of dips of the computed series
            n_form_per_serie_0: Number of formations of previous series
            n_form_per_serie_1: Number of formations of the computed series

        Returns:
            theano.tensor.matrix: block model derived from the faults that afterwards is used as a drift for the "real"
            data
        """

        # THIS IS THE FAULTS BLOCK.
        # ==================
        # Preparing the data
        # ==================

        # TODO in order to make faults networks I will have to activate the yet simulated. The idea is that first we
        # compute the youngest fault and consecutively the others

        # -DEP- Until I add network faults
      #  self.yet_simulated = T.eq(final_block[0, :], 0)
        self.yet_simulated = T.eq(final_block[0, :-2*self.len_points], 0)
        self.yet_simulated.name = 'Yet simulated FAULTS node'
        #self.yet_simulated.name = 'Yet simulated node'

        # Slice the matrices for the corresponding series

        # Theano shared
        self.number_of_points_per_formation_T_op = self.number_of_points_per_formation_T[n_form_per_serie_0: n_form_per_serie_1]
        self.n_formation_op = self.n_formation[n_form_per_serie_0: n_form_per_serie_1]
        self.u_grade_T_op = u_grade_iter

        self.dips_position = self.dips_position_all[len_f_0: len_f_1, :]
        self.dips_position_tiled = T.tile(self.dips_position, (self.n_dimensions, 1))

        # Theano Var
        self.dip_angles = self.dip_angles_all[len_f_0: len_f_1]
        self.azimuth = self.azimuth_all[len_f_0: len_f_1]
        self.polarity = self.polarity_all[len_f_0: len_f_1]

        self.ref_layer_points = self.ref_layer_points_all[len_i_0: len_i_1, :]
        self.rest_layer_points = self.rest_layer_points_all[len_i_0: len_i_1, :]

       # self.fault_matrix_at_rest = self.fault_matrix[]
       # self.fault_matrix_at_ref =




        if 'n_formation' in self.verbose:
            self.n_formation_op = theano.printing.Print('n_formation_fault')(self.n_formation_op)

        # ====================
        # Computing the series
        # ====================
       # faults_matrix = self.block_series()

        faults_matrix = self.block_series()
        aux_ones = T.ones([2*self.len_points])
        faults_select = T.concatenate((self.yet_simulated, aux_ones))

        # Update the block matrix
        block_matrix = T.set_subtensor(
                    final_block[0, T.nonzero(T.cast(faults_select, "int8"))[0]],
                    faults_matrix+10)

        # Update the potential field matrix
        if self.compute_all:
            potential_field_values = self.potential_field_at_all()

            block_matrix = T.set_subtensor(
                block_matrix[1, T.nonzero(T.cast(faults_select, "int8"))[0]],
                potential_field_values)

        # Store the potential field at the interfaces
        self.final_potential_field_at_faults_op = T.set_subtensor(self.final_potential_field_at_faults_op[self.n_formation_op-1],
                                                               self.potential_field_at_interfaces_values)
        # Save potential field at interfaces
        # self.final_potential_field_at_interfaces = T.concatenate([self.final_potential_field_at_interfaces,
        #                                                           self.potential_field_at_interfaces_values])

        # -DEP- Until I add network faults
        #final_block = T.set_subtensor(
        #    final_block[T.nonzero(T.cast(self.yet_simulated, "int8"))[0]],
        #    potential_field_contribution)

        return block_matrix, self.final_potential_field_at_faults_op

    def compute_a_series(self,
                         len_i_0, len_i_1,
                         len_f_0, len_f_1,
                         n_form_per_serie_0, n_form_per_serie_1,
                         u_grade_iter,
                         final_block):

        """
        Function that loops each series, generating a potential field for each on them with the respective block model
        Args:
             len_i_0: Lenght of rest of previous series
             len_i_1: Lenght of rest for the computed series
             len_f_0: Lenght of dips of previous series
             len_f_1: Length of dips of the computed series
             n_form_per_serie_0: Number of formations of previous series
             n_form_per_serie_1: Number of formations of the computed series

        Returns:
             theano.tensor.matrix: final block model
        """

        # THIS IS THE FINAL BLOCK. (DO I NEED TO LOOP THE FAULTS FIRST? Yes you do)
        # ==================
        # Preparing the data
        # ==================
        # Vector that controls the points that have been simulated in previous iterations
        #self.yet_simulated = T.eq(final_block[0, :], 0)
        self.yet_simulated = T.eq(final_block[0, :-2 * self.len_points], 0)
        self.yet_simulated.name = 'Yet simulated LITHOLOGY node'

        # Theano shared
        self.number_of_points_per_formation_T_op = self.number_of_points_per_formation_T[n_form_per_serie_0: n_form_per_serie_1]
        self.n_formation_op = self.n_formation[n_form_per_serie_0: n_form_per_serie_1]
        self.u_grade_T_op = u_grade_iter

        self.dips_position = self.dips_position_all[len_f_0: len_f_1, :]
        self.dips_position_tiled = T.tile(self.dips_position, (self.n_dimensions, 1))

        # Theano Var
        self.dip_angles = self.dip_angles_all[len_f_0: len_f_1]
        self.azimuth = self.azimuth_all[len_f_0: len_f_1]
        self.polarity = self.polarity_all[len_f_0: len_f_1]

        self.ref_layer_points = self.ref_layer_points_all[len_i_0: len_i_1, :]
        self.rest_layer_points = self.rest_layer_points_all[len_i_0: len_i_1, :]

        # For the contribution of the faults I did not find a better way
        self.len_i_0 = len_i_0
        self.len_i_1 = len_i_1

        # Printing
        if 'yet_simulated' in self.verbose:
            self.yet_simulated = theano.printing.Print(self.yet_simulated.name)(self.yet_simulated)
        if 'n_formation' in self.verbose:
            self.n_formation_op = theano.printing.Print('n_formation_series')(self.n_formation_op)



        # ====================
        # Computing the series
        # ====================

        aux_ones = T.ones([2 * self.len_points])
        lith_select = T.concatenate((self.yet_simulated, aux_ones))

        potential_field_contribution = self.block_series()  #[:-2*self.len_points]

        # Updating the block model with the lithology block
        final_block = T.set_subtensor(
            final_block[0, T.nonzero(T.cast(lith_select, "int8"))[0]],
            potential_field_contribution)

        # Store the potential field at the interfaces
        self.final_potential_field_at_formations_op = T.set_subtensor(
            self.final_potential_field_at_formations_op[self.n_formation_op - 1],
            self.potential_field_at_interfaces_values)

        # Update the potential field matrix
        if self.compute_all:
            potential_field_values = self.potential_field_at_all()#[:-2*self.len_points]

            final_block = T.set_subtensor(
            final_block[1, T.nonzero(T.cast(lith_select, "int8"))[0]],
                potential_field_values)

        return final_block, self.final_potential_field_at_formations_op

    # def whole_block_model(self, n_faults=0, compute_all=True):
    #
    #     """
    #     Final function that loops first all the faults, then uses that result in the final block and loops again the
    #     series
    #     Args:
    #         n_faults (int): Number of faults to extract the correct values from the big input matrices
    #
    #     Returns:
    #         theano.tensor.vector: Final block model with the segmented lithologies
    #     """
    #     # TODO move this to init
    #     self.compute_all = False
    #
    #     final_block_init = self.final_block
    #     final_block_init.name = 'final block of lithologies init'
    #
    #     # Check if there are faults and loop them to create the Faults block
    #     if n_faults != 0:
    #         # we initialize the final block
    #         fault_block_init = T.zeros((2, self.grid_val_T.shape[0]+2*self.len_points))  # self.final_block
    #         fault_block_init.name = 'final block of faults init'
    #         self.yet_simulated = T.eq(fault_block_init[0, :-2*self.len_points], 0)
    #
    #         fault_loop, updates3 = theano.scan(
    #              fn=self.compute_a_fault,
    #              outputs_info=[fault_block_init, None],  #  This line may be used for the faults network
    #              sequences=[dict(input=self.len_series_i[:n_faults+1], taps=[0, 1]),
    #                         dict(input=self.len_series_f[:n_faults+1], taps=[0, 1]),
    #                         dict(input=self.n_formations_per_serie[:n_faults+1], taps=[0, 1]),
    #                         dict(input=self.u_grade_T[:n_faults + 1], taps=[0])]
    #              )
    #         # fault_matrix, updates3 = theano.scan(
    #         #     fn=self.compute_a_series,
    #         #     outputs_info=final_block_init,
    #         #     sequences=[dict(input=self.len_series_i[:n_faults + 1], taps=[0, 1]),
    #         #                dict(input=self.len_series_f[:n_faults+1], taps=[0, 1]),
    #         #                dict(input=self.n_formations_per_serie[:n_faults+1], taps=[0, 1]),
    #         #                dict(input=self.u_grade_T[:n_faults + 1], taps=[0])]
    #         #     )
    #
    #         fault_matrix = fault_loop[0]
    #         pfai_fault = fault_loop[1]
    #         if n_faults == 1:
    #             self.fault_matrix = fault_matrix[0]
    #         if n_faults > 1:
    #             self.fault_matrix = fault_matrix[-1, 0]
    #
    #         if 'faults block' in self.verbose:
    #             self.fault_matrix = theano.printing.Print('I am outside the faults')(fault_matrix[-1])
    #     else:
    #         pfai_fault = T.vector()
    #    # self.u_grade_T = theano.printing.Print('drift degree')(self.u_grade_T)
    #    # self.a_T = theano.printing.Print('range')(self.a_T)
    #     self.compute_all = compute_all
    #
    #
    #     # Checking there are more potential fields in the data that the faults.
    #     if len(self.len_series_f.get_value())-1 > n_faults:
    #         if self.compute_all:
    #             final_block_init = T.vertical_stack(self.final_block, self.final_block)#, self.final_block)
    #             # Loop the series to create the Final block
    #             loop_results, updates2 = theano.scan(
    #                 fn=self.compute_a_series,
    #                 outputs_info=[final_block_init, None],
    #                 sequences=[dict(input=self.len_series_i[n_faults:], taps=[0, 1]),
    #                            dict(input=self.len_series_f[n_faults:], taps=[0, 1]),
    #                            dict(input=self.n_formations_per_serie[n_faults:], taps=[0, 1]),
    #                            dict(input=self.u_grade_T[n_faults:], taps=[0])]
    #             )
    #
    #         else:
    #             # Loop the series to create the Final block
    #             loop_results, updates2 = theano.scan(
    #                 fn=self.compute_a_series,
    #                 outputs_info=[final_block_init, None],
    #                 sequences=[dict(input=self.len_series_i[n_faults:], taps=[0, 1]),
    #                            dict(input=self.len_series_f[n_faults:], taps=[0, 1]),
    #                            dict(input=self.n_formations_per_serie[n_faults:], taps=[0, 1]),
    #                            dict(input=self.u_grade_T[n_faults:], taps=[0])]
    #             )
    #
    #         all_series = loop_results[0]
    #         pfai_for = loop_results[1]
    #         if n_faults == 0:
    #             pfai = pfai_for
    #         else:
    #             pfai = T.vertical_stack(pfai_fault, pfai_for)
    #           #  all_series = T.stack((fault_matrix[:, :-2 * self.len_points], all_series), axis=0)
    #     else:
    #         # We just pass the faults block
    #         all_series = fault_matrix[:, :-2 * self.len_points]
    #         pfai = pfai_fault
    #
    #    # pfai = T.vertical_stack(pfai_fault, pfai_for)
    #     #self.pot_value.set_value(self.final_potential_field_at_interfaces)
    #     return all_series, pfai

    def compute_geological_model(self, n_faults=0, compute_all=True):


        # Init all
        if compute_all:
            # Change the flag to extend the graph in the compute fault and compute series function
            self.compute_all = True

            # Init faults block. Here we store the block and potential field results
            fault_block_init = T.zeros((2, self.grid_val_T.shape[0] + 2 * self.len_points))
            fault_block_init.name = 'final block of faults init'
            fault_matrix = T.zeros((1, 0, self.grid_val_T.shape[0] + 2 * self.len_points))
            # Here we store the value of the potential field at interfaces
            #pfai_fault = T.zeros((0, len(self.len_series_f.get_value())))
            pfai_fault = T.zeros((0, self.n_formations_per_serie[-1]))

            # Init lithology block. Here we store the block and potential field results
            lith_block_init = T.zeros((2, self.grid_val_T.shape[0] + 2 * self.len_points))
            lith_block_init.name = 'final block of lithologies init'
            lith_matrix = T.zeros((0, 0, self.grid_val_T.shape[0] + 2 * self.len_points))
            #pfai_lith = T.zeros((0, len(self.len_series_f.get_value()) ))
            pfai_lith = T.zeros((0, self.n_formations_per_serie[-1]))
        else:
            # Change the flag to extend the graph in the compute fault and compute series function
            self.compute_all = False

            # Init faults block. Here we store the block and potential field results
            fault_block_init = T.zeros((1, self.grid_val_T.shape[0] + 2 * self.len_points))
            fault_block_init.name = 'final block of faults init'
            fault_matrix = T.zeros((0, self.grid_val_T.shape[0] + 2 * self.len_points))
            # Here we store the value of the potential field at interfaces
           # pfai_fault = T.zeros((0, len(self.len_series_f.get_value())))
            pfai_fault = T.zeros((0, self.n_formations_per_serie[-1]))

            # Init lithology block. Here we store the block and potential field results
            lith_block_init = T.zeros((1, self.grid_val_T.shape[0] + 2 * self.len_points))
            lith_block_init.name = 'final block of lithologies init'
            lith_matrix = T.zeros((0, self.grid_val_T.shape[0] + 2 * self.len_points))
           # pfai_lith = T.zeros((0, len(self.len_series_f.get_value()) ))
            pfai_lith = T.zeros((0, self.n_formations_per_serie[-1]))

        # Compute Faults
        if n_faults != 0:
            # --DEP--? Initialize yet simulated
            self.yet_simulated = T.eq(fault_block_init[0, :-2 * self.len_points], 0)

            # Looping
            fault_loop, updates3 = theano.scan(
                fn=self.compute_a_fault,
                outputs_info=[fault_block_init, None],  # This line may be used for the faults network
                sequences=[dict(input=self.len_series_i[:n_faults + 1], taps=[0, 1]),
                           dict(input=self.len_series_f[:n_faults + 1], taps=[0, 1]),
                           dict(input=self.n_formations_per_serie[:n_faults + 1], taps=[0, 1]),
                           dict(input=self.u_grade_T[:n_faults + 1], taps=[0])]
            )

            fault_matrix = fault_loop[0]
            pfai_fault = fault_loop[1]
            # pfai_fault = T.set_subtensor(pfai_fault[0, 0], pfai_fault[0, 0] + pfai_fault[0, 0] * 0.001)
            # pfai_fault = T.set_subtensor(pfai_fault[-1, -1], pfai_fault[-1, -1] - pfai_fault[0, 0] * 0.001)

            # Add the drift function
            if n_faults == 1:
                # It seems that there is not human way of extract the block at this step so I will do it when I
                # create the fault matrix

                self.fault_matrix = fault_matrix[0] #This -1 refers the loop
            if n_faults > 1:
                self.fault_matrix = fault_matrix[-1]

        # Check if there are lithologies to compute
        if len(self.len_series_f.get_value()) - 1 > n_faults:
             # Compute Lithologies
             lith_loop, updates2 = theano.scan(
                 fn=self.compute_a_series,
                 outputs_info=[lith_block_init, None],
                 sequences=[dict(input=self.len_series_i[n_faults:], taps=[0, 1]),
                            dict(input=self.len_series_f[n_faults:], taps=[0, 1]),
                            dict(input=self.n_formations_per_serie[n_faults:], taps=[0, 1]),
                            dict(input=self.u_grade_T[n_faults:], taps=[0])],
                 name='Looping interfaces',
                 profile=False
             )

             lith_matrix = lith_loop[0]
             pfai_lith = lith_loop[1]

        pfai = T.vertical_stack(pfai_fault, pfai_lith)

        return [lith_matrix[:, :, :-2 * self.len_points], fault_matrix[-1, :, :-2 * self.len_points], pfai]

    # ==================================
    # Geophysics
    # ==================================

    def switch_densities(self, n_formation, density, density_block):

        density_block = T.switch(T.eq(density_block, n_formation), density, density_block)
        return density_block

    def compute_forward_gravity(self, n_faults=0, compute_all=True): # densities, tz, select,



        # TODO: Assert outside that densities is the same size as formations (minus faults)
        # Compute the geological model
        lith_matrix, fault_matrix, pfai = self.compute_geological_model(n_faults=n_faults, compute_all=compute_all)

        if n_faults == 0:
            formations = T.concatenate([self.n_formation[::-1], T.stack([0])])
        else:
            formations = T.concatenate([self.n_formation[:n_faults-1:-1], T.stack([0])])
        # Substitue lithologies by its density
        density_block_loop, updates4 = theano.scan(self.switch_densities,
                                    outputs_info=[lith_matrix[0]],
                                     sequences=[formations, self.densities]
                                    )

        n_measurements = self.tz.shape[0]
        # Tiling the density block for each measurent and picking just the closer to them. This has to be possible to
        # optimize

        densities_rep = T.tile(density_block_loop[-1], n_measurements)
        densities_selected = densities_rep[T.nonzero(T.cast(self.select, "int8"))[0]]
        densities_selected_reshaped = densities_selected.reshape((n_measurements, -1))
        #
        # # density times the component z of gravity
        grav = densities_selected_reshaped * self.tz

        return grav.sum(axis=1)



    # def slice_cells(self, selected_cells, block_lith):
    #
    #     # First change the bedrock to arbitrary value
    #     new_block = block-lith + 1
    #
    #     (new_block * selected_cells[:. T.newaxis?]).nonzero_values()
    #
    #
    # def set_densities(self, block_lith):
    #
    #     def switch_densities(lith, block):
    #         """
    #
    #         Args:
    #             lith:
    #             block:
    #
    #         Returns:
    #
    #         """
    #         densities = T.switch(
    #             T.eq(sed_dips_dips, 0),  # This is the condition
    #             0,  # If true it is equal to 0. This is how a direction affect another
    #             (  # else, following Chiles book
    #
    #         return
    #
    #     partial_block, updates2 = theano.scan(
    #         fn=compare,
    #         outputs_info=None,
    #         sequences=[dict(input=self.n_formation)],
    #         non_sequences=block_lith)

#class ForwardGravity(TheanoGraph_pro):

<|MERGE_RESOLUTION|>--- conflicted
+++ resolved
@@ -36,17 +36,9 @@
 
 theano.config.exception_verbosity = 'high'
 theano.config.compute_test_value = 'off'
-<<<<<<< HEAD
 theano.config.profile_memory = False
 theano.config.scan.debug = False
 theano.config.profile = False
-=======
-theano.config.openmp_elemwise_minsize = 50000
-theano.config.openmp = True
-theano.config.floatX = 'float64'
-theano.config.profile_memory = True
-
->>>>>>> a6db2a04
 
 class TheanoGraph_pro(object):
     """
@@ -940,7 +932,7 @@
 
 
         # Add an arbitrary number at the potential field to get unique values for each of them
-        Z_x += T.repeat(T.cast(100000 - 50*self.n_formation_op[0], "float32"), Z_x.shape[0])
+        Z_x += T.repeat(T.cast(1000 - 50*self.n_formation_op[0], "float32"), Z_x.shape[0])
         Z_x.name = 'Value of the potential field at every point'
 
         if str(sys._getframe().f_code.co_name) in self.verbose:
@@ -1014,7 +1006,7 @@
 
         # Value of the potential field at the interfaces of the computed series
         self.potential_field_at_interfaces_values = T.sort(self.potential_field_at_interfaces()[self.n_formation_op-1])[::-1]
-        self.potential_field_at_interfaces_values += T.repeat(T.cast(100000 - 50*self.n_formation_op[0], "float32"),
+        self.potential_field_at_interfaces_values += T.repeat(T.cast(1000 - 50*self.n_formation_op[0], "float32"),
                                                               self.potential_field_at_interfaces_values.shape[0])
 
         # self.pot_field_for_faults = potential_field_at_interfaces_values
@@ -1147,7 +1139,7 @@
         # Update the block matrix
         block_matrix = T.set_subtensor(
                     final_block[0, T.nonzero(T.cast(faults_select, "int8"))[0]],
-                    faults_matrix+10)
+                    faults_matrix+1)
 
         # Update the potential field matrix
         if self.compute_all:
@@ -1257,104 +1249,6 @@
                 potential_field_values)
 
         return final_block, self.final_potential_field_at_formations_op
-
-    # def whole_block_model(self, n_faults=0, compute_all=True):
-    #
-    #     """
-    #     Final function that loops first all the faults, then uses that result in the final block and loops again the
-    #     series
-    #     Args:
-    #         n_faults (int): Number of faults to extract the correct values from the big input matrices
-    #
-    #     Returns:
-    #         theano.tensor.vector: Final block model with the segmented lithologies
-    #     """
-    #     # TODO move this to init
-    #     self.compute_all = False
-    #
-    #     final_block_init = self.final_block
-    #     final_block_init.name = 'final block of lithologies init'
-    #
-    #     # Check if there are faults and loop them to create the Faults block
-    #     if n_faults != 0:
-    #         # we initialize the final block
-    #         fault_block_init = T.zeros((2, self.grid_val_T.shape[0]+2*self.len_points))  # self.final_block
-    #         fault_block_init.name = 'final block of faults init'
-    #         self.yet_simulated = T.eq(fault_block_init[0, :-2*self.len_points], 0)
-    #
-    #         fault_loop, updates3 = theano.scan(
-    #              fn=self.compute_a_fault,
-    #              outputs_info=[fault_block_init, None],  #  This line may be used for the faults network
-    #              sequences=[dict(input=self.len_series_i[:n_faults+1], taps=[0, 1]),
-    #                         dict(input=self.len_series_f[:n_faults+1], taps=[0, 1]),
-    #                         dict(input=self.n_formations_per_serie[:n_faults+1], taps=[0, 1]),
-    #                         dict(input=self.u_grade_T[:n_faults + 1], taps=[0])]
-    #              )
-    #         # fault_matrix, updates3 = theano.scan(
-    #         #     fn=self.compute_a_series,
-    #         #     outputs_info=final_block_init,
-    #         #     sequences=[dict(input=self.len_series_i[:n_faults + 1], taps=[0, 1]),
-    #         #                dict(input=self.len_series_f[:n_faults+1], taps=[0, 1]),
-    #         #                dict(input=self.n_formations_per_serie[:n_faults+1], taps=[0, 1]),
-    #         #                dict(input=self.u_grade_T[:n_faults + 1], taps=[0])]
-    #         #     )
-    #
-    #         fault_matrix = fault_loop[0]
-    #         pfai_fault = fault_loop[1]
-    #         if n_faults == 1:
-    #             self.fault_matrix = fault_matrix[0]
-    #         if n_faults > 1:
-    #             self.fault_matrix = fault_matrix[-1, 0]
-    #
-    #         if 'faults block' in self.verbose:
-    #             self.fault_matrix = theano.printing.Print('I am outside the faults')(fault_matrix[-1])
-    #     else:
-    #         pfai_fault = T.vector()
-    #    # self.u_grade_T = theano.printing.Print('drift degree')(self.u_grade_T)
-    #    # self.a_T = theano.printing.Print('range')(self.a_T)
-    #     self.compute_all = compute_all
-    #
-    #
-    #     # Checking there are more potential fields in the data that the faults.
-    #     if len(self.len_series_f.get_value())-1 > n_faults:
-    #         if self.compute_all:
-    #             final_block_init = T.vertical_stack(self.final_block, self.final_block)#, self.final_block)
-    #             # Loop the series to create the Final block
-    #             loop_results, updates2 = theano.scan(
-    #                 fn=self.compute_a_series,
-    #                 outputs_info=[final_block_init, None],
-    #                 sequences=[dict(input=self.len_series_i[n_faults:], taps=[0, 1]),
-    #                            dict(input=self.len_series_f[n_faults:], taps=[0, 1]),
-    #                            dict(input=self.n_formations_per_serie[n_faults:], taps=[0, 1]),
-    #                            dict(input=self.u_grade_T[n_faults:], taps=[0])]
-    #             )
-    #
-    #         else:
-    #             # Loop the series to create the Final block
-    #             loop_results, updates2 = theano.scan(
-    #                 fn=self.compute_a_series,
-    #                 outputs_info=[final_block_init, None],
-    #                 sequences=[dict(input=self.len_series_i[n_faults:], taps=[0, 1]),
-    #                            dict(input=self.len_series_f[n_faults:], taps=[0, 1]),
-    #                            dict(input=self.n_formations_per_serie[n_faults:], taps=[0, 1]),
-    #                            dict(input=self.u_grade_T[n_faults:], taps=[0])]
-    #             )
-    #
-    #         all_series = loop_results[0]
-    #         pfai_for = loop_results[1]
-    #         if n_faults == 0:
-    #             pfai = pfai_for
-    #         else:
-    #             pfai = T.vertical_stack(pfai_fault, pfai_for)
-    #           #  all_series = T.stack((fault_matrix[:, :-2 * self.len_points], all_series), axis=0)
-    #     else:
-    #         # We just pass the faults block
-    #         all_series = fault_matrix[:, :-2 * self.len_points]
-    #         pfai = pfai_fault
-    #
-    #    # pfai = T.vertical_stack(pfai_fault, pfai_for)
-    #     #self.pot_value.set_value(self.final_potential_field_at_interfaces)
-    #     return all_series, pfai
 
     def compute_geological_model(self, n_faults=0, compute_all=True):
 
@@ -1445,7 +1339,7 @@
 
         pfai = T.vertical_stack(pfai_fault, pfai_lith)
 
-        return [lith_matrix[:, :, :-2 * self.len_points], fault_matrix[-1, :, :-2 * self.len_points], pfai]
+        return [lith_matrix[-1, :, :-2 * self.len_points], fault_matrix[-1, :, :-2 * self.len_points], pfai]
 
     # ==================================
     # Geophysics
@@ -1488,39 +1382,3 @@
         return grav.sum(axis=1)
 
 
-
-    # def slice_cells(self, selected_cells, block_lith):
-    #
-    #     # First change the bedrock to arbitrary value
-    #     new_block = block-lith + 1
-    #
-    #     (new_block * selected_cells[:. T.newaxis?]).nonzero_values()
-    #
-    #
-    # def set_densities(self, block_lith):
-    #
-    #     def switch_densities(lith, block):
-    #         """
-    #
-    #         Args:
-    #             lith:
-    #             block:
-    #
-    #         Returns:
-    #
-    #         """
-    #         densities = T.switch(
-    #             T.eq(sed_dips_dips, 0),  # This is the condition
-    #             0,  # If true it is equal to 0. This is how a direction affect another
-    #             (  # else, following Chiles book
-    #
-    #         return
-    #
-    #     partial_block, updates2 = theano.scan(
-    #         fn=compare,
-    #         outputs_info=None,
-    #         sequences=[dict(input=self.n_formation)],
-    #         non_sequences=block_lith)
-
-#class ForwardGravity(TheanoGraph_pro):
-
