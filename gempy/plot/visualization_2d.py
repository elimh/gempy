"""
    This file is part of gempy.

    gempy is free software: you can redistribute it and/or modify
    it under the terms of the GNU General Public License as published by
    the Free Software Foundation, either version 3 of the License, or
    (at your option) any later version.

    gempy is distributed in the hope that it will be useful,
    but WITHOUT ANY WARRANTY; without even the implied warranty of
    MERCHANTABILITY or FITNESS FOR A PARTICULAR PURPOSE.  See the
    GNU General Public License for more details.

    You should have received a copy of the GNU General Public License
    along with gempy.  If not, see <http://www.gnu.org/licenses/>.


Module with classes and methods to visualized structural geology data and potential fields of the regional modelling based on
the potential field method.
Tested on Ubuntu 14

Created on 23/09/2016

@author: Miguel de la Varga
"""

import warnings
import os


import matplotlib.pyplot as plt
import matplotlib.colors as mcolors
import seaborn as sns
import numpy as np
from os import path
import sys
# This is for sphenix to find the packages
sys.path.append( path.dirname( path.dirname( path.abspath(__file__) ) ) )
from gempy.core.solution import Solution

sns.set_context('talk')
plt.style.use(['seaborn-white', 'seaborn-talk'])


class PlotData2D(object):
    """
    Class to make the different plot related with gempy

    Args:
        geo_data(gempy.InputData): All values of a DataManagement object
        block(numpy.array): 3D array containing the lithology block
        **kwargs: Arbitrary keyword arguments.

    Keyword Args:
        scalar_field(numpy.ndarray): 3D array containing a individual potential field
        verbose(int): Level of verbosity during the execution of the functions (up to 5). Default 0
    """

    def __init__(self, model, **kwargs):

        self.model = model

        self._color_lot = dict(zip(self.model.surfaces.df['surface'], self.model.surfaces.df['color'])) # model.surfaces.colors.colordict
        self._cmap = mcolors.ListedColormap(list(self.model.surfaces.df['color']))
        self._norm = mcolors.Normalize(vmin=0.5, vmax=len(self._cmap.colors)+0.5)

        self._set_style()

    @staticmethod
    def _set_style():
        """
        Private function to set some plot options

        """

        plt.style.use(['seaborn-white', 'seaborn-talk'])
        sns.set_context("talk")

    def plot_data(self, direction="y", data_type='all', series="all", legend_font_size=10, ve=1, **kwargs):
        """
        Plot the projecton of the raw data (surface_points and orientations) in 2D following a
        specific directions

        Args:
            direction(str): xyz. Caartesian direction to be plotted
            data_type (str): type of data to plot. 'all', 'surface_points' or 'orientations'
            series(str): series to plot
            ve(float): Vertical exageration
            **kwargs: seaborn lmplot key arguments. (TODO: adding the link to them)

        Returns:
            Data plot

        """
        if 'scatter_kws' not in kwargs:
            kwargs['scatter_kws'] = {"marker": "D",
                                     "s": 100,
                                     "edgecolors": "black",
                                     "linewidths": 1}

        x, y, Gx, Gy = self._slice(direction)[4:]
        extent = self._slice(direction)[3]
        print(extent)
        # ext_abs = np.array([abs(extent[1] - extent[0]) , abs(extent[3] - extent[2])])
        #
        # aspect = ext_abs.max()/ext_abs.min()
        # print(aspect)
        #
        # print(x,y)

        aspect = (extent[1] - extent[0]) / (extent[3] - extent[2])
        # apply vertical exageration
        if direction == 'x' or direction == 'y':
            aspect /= ve

        if aspect < 1:
            min_axis = 'width'
        else:
            min_axis = 'height'
        print(aspect)
        if series == "all":
            series_to_plot_i = self.model.surface_points.df[self.model.surface_points.df["series"].
                isin(self.model.series.df.index.values)]
            series_to_plot_f = self.model.orientations.df[self.model.orientations.df["series"].
                isin(self.model.series.df.index.values)]

        else:

            series_to_plot_i = self.model.surface_points[self.model.surface_points.df["series"] == series]
            series_to_plot_f = self.model.orientations[self.model.orientations.df["series"] == series]

        #fig, ax = plt.subplots()

    #    series_to_plot_i['surface'] = series_to_plot_i['surface'].cat.remove_unused_categories()
    #    series_to_plot_f['surface'] = series_to_plot_f['surface'].cat.remove_unused_categories()
        #print(self._color_lot)
        print(kwargs)
        if data_type == 'all':
            p = sns.lmplot(x, y,
                           data=series_to_plot_i,
                           fit_reg=False,
                           aspect=aspect,
                           hue="surface",
                           #scatter_kws=scatter_kws,
                           legend=False,
                           legend_out=False,
                           palette= self._color_lot,#np.asarray([tuple(i) for i in self._color_lot.values()]),
                           **kwargs)

            # if direction == 'z':
            #     p.axes[0, 0].set_xlim(extent[2], extent[3])
            #     p.axes[0, 0].set_ylim(extent[0], extent[1])
            # else:
            p.axes[0, 0].set_ylim(extent[2], extent[3])
            p.axes[0, 0].set_xlim(extent[0], extent[1])

            # Plotting orientations
            plt.quiver(series_to_plot_f[x], series_to_plot_f[y],
                       series_to_plot_f[Gx], series_to_plot_f[Gy],
                       pivot="tail", scale_units=min_axis, scale=10)

        if data_type == 'surface_points':
            p = sns.lmplot(x, y,
                           data=series_to_plot_i,
                           fit_reg=False,
                           aspect=aspect,
                           hue="surface",
                           #scatter_kws=scatter_kws,
                           legend=False,
                           legend_out=False,
                           palette=self._color_lot,
                           **kwargs)
            p.axes[0, 0].set_ylim(extent[2], extent[3])
            p.axes[0, 0].set_xlim(extent[0], extent[1])

        if data_type == 'orientations':
            plt.quiver(series_to_plot_f[x], series_to_plot_f[y],
                       series_to_plot_f[Gx], series_to_plot_f[Gy],
                       pivot="tail", scale_units=min_axis, scale=15)

        plt.legend(bbox_to_anchor=(1.05, 1), loc=2, borderaxespad=0.)

        # plt.xlim(extent[0] - extent[0]*0.05, extent[1] + extent[1]*0.05)
        # plt.ylim(extent[2] - extent[2]*0.05, extent[3] + extent[3]*0.05)
        plt.xlabel(x)
        plt.ylabel(y)
<<<<<<< HEAD
=======

        if show_topo:
            if self.model.topography is not None:
                if direction == 'z':
                    plt.contour(self.model.topography.values_3D[:, :, 2], extent=extent, colors='k')
                else:
                    self.plot_topography(cell_number=0, direction=direction)


>>>>>>> 5686a751
        #return fig, ax, p

    def _slice(self, direction, cell_number=25):
        """
        Slice the 3D array (blocks or scalar field) in the specific direction selected in the plot functions

        """
        _a, _b, _c = (slice(0, self.model.grid.resolution[0]),
                      slice(0, self.model.grid.resolution[1]),
                      slice(0, self.model.grid.resolution[2]))
        if direction == "x":
            _a = cell_number
            x = "Y"
            y = "Z"
            Gx = "G_y"
            Gy = "G_z"
            extent_val = self.model.grid.extent[[2, 3, 4, 5]]
        elif direction == "y":
            _b = cell_number
            x = "X"
            y = "Z"
            Gx = "G_x"
            Gy = "G_z"
            extent_val = self.model.grid.extent[[0, 1, 4, 5]]
        elif direction == "z":
            _c = cell_number
            x = "X"
            y = "Y"
            Gx = "G_x"
            Gy = "G_y"
            extent_val = self.model.grid.extent[[0, 1, 2, 3]]#self.model.grid.extent[[1, 2, 3, 4]]
        else:
            raise AttributeError(str(direction) + "must be a cartesian direction, i.e. xyz")
        return _a, _b, _c, extent_val, x, y, Gx, Gy

    def _slice2D(self, cell_number, direction):
        if direction == 'x':
            _slice = np.s_[cell_number, :, :]
            extent = self.model.grid.extent[[2, 3, 4, 5]]
        elif direction == 'y':
            _slice = np.s_[:, cell_number, :]
            extent = self.model.grid.extent[[0, 1, 4, 5]]
        elif direction == 'z':
            _slice = np.s_[:, :, cell_number]
            extent = self.model.grid.extent[[1, 2, 3, 4]]
        else:
            print('not a direction')
        return _slice, extent

    def plot_topography(self, cell_number, direction):
        line = self.model.topography._line_in_section(cell_number=cell_number, direction=direction)
        if direction == 'x':
            ext = self.model.grid.extent[[2, 3, 4, 5]]
        elif direction == 'y':
            ext = self.model.grid.extent[[0, 1, 4, 5]]
        # add corners
        line = np.append(line, ([ext[1], line[0, -1]], [ext[1], ext[3]], [ext[0], ext[3]], [ext[0], line[0, 1]])).reshape(-1,2)
        plt.fill(line[:, 0], line[:, 1], color='k')#, alpha=0.5)


    def extract_fault_lines(self, cell_number=25, direction='y'):

        faults = list(self.model.faults.df[self.model.faults.df['isFault'] == True].index)

        _slice, extent = self._slice2D(cell_number, direction)

        for fault in faults:
            f_id = int(self.model.series.df.loc[fault, 'order_series']) - 1
            block = self.model.solutions.scalar_field_matrix[f_id]
            level = self.model.solutions.scalar_field_at_surface_points[f_id][np.where(
                self.model.solutions.scalar_field_at_surface_points[f_id] != 0)]
            plt.contour(block.reshape(self.model.grid.resolution)[_slice].T, 0, extent=extent, levels=level,
                        colors=self._cmap.colors[f_id])

    def plot_map(self, solution: Solution):
        lith = solution.lith_block
        geomap = lith.reshape(self.model.topography.topo.dem_zval.shape)  # resolution of topo gives much better map
        # geomap = np.flip(geomap, axis=0) #to match the orientation of the other plotting options
        fig, ax = plt.subplots()
        plt.imshow(geomap, origin="upper", cmap=self._cmap, norm=self._norm)
        CS = ax.contour(self.model.topography.values_3D[:, :, 2],  cmap='Greys')
        ax.clabel(CS, inline=1, fontsize=10, fmt='%d')
        cbar = plt.colorbar(CS)
        cbar.set_label('elevation [m]')
        plt.title("Geological map", fontsize=15)
        plt.xlabel('X')
        plt.ylabel('Y')

    def plot_block_section(self, solution:Solution, cell_number=13, block=None, direction="y", interpolation='none',
                           plot_data=False, block_type=None, ve=1, show_faults=False, show_topo = True, **kwargs):
        """
        Plot a section of the block model

        Args:
            cell_number(int): position of the array to plot
            direction(str): xyz. Caartesian direction to be plotted
            interpolation(str): Type of interpolation of plt.imshow. Default 'none'.  Acceptable values are 'none'
            ,'nearest', 'bilinear', 'bicubic',
            'spline16', 'spline36', 'hanning', 'hamming', 'hermite', 'kaiser',
            'quadric', 'catrom', 'gaussian', 'bessel', 'mitchell', 'sinc',
            'lanczos'
            ve(float): Vertical exageration
            **kwargs: imshow keywargs

        Returns:
            Block plot
        """

        if block is None:
            _block = solution.lith_block
        else:
            _block = block

        if block_type is not None:
            raise NotImplementedError

        plot_block = _block.reshape(self.model.grid.resolution[0], self.model.grid.resolution[1], self.model.grid.resolution[2])
        _a, _b, _c, extent_val, x, y = self._slice(direction, cell_number)[:-2]

        if plot_data:
            self.plot_data(direction, 'all')
        # TODO: plot_topo option - need fault_block for that

        # apply vertical exageration
        if direction == 'x' or direction == 'y':
            aspect = ve
        else:
            aspect = 1

        if 'cmap' not in kwargs:
            kwargs['cmap'] = self._cmap
        if 'norm' not in kwargs:
            kwargs['norm'] = self._norm

        im = plt.imshow(plot_block[_a, _b, _c].T, origin="bottom",
                        extent=extent_val,
                        interpolation=interpolation,
                        aspect=aspect,
                        **kwargs)
        if show_faults:
            #raise NotImplementedError
            self.extract_fault_lines(cell_number, direction)

        if show_topo:
            if self.model.topography is not None:
                if direction == 'z':
                    plt.contour(self.model.topography.values_3D[:, :, 2], extent=extent_val, cmap='Grays')
                else:
                    self.plot_topography(cell_number=cell_number, direction=direction)

        if not plot_data:
            import matplotlib.patches as mpatches
            patches = [mpatches.Patch(color=color, label=surface) for surface, color in self._color_lot.items()]
            plt.legend(handles=patches, bbox_to_anchor=(1.05, 1), loc=2, borderaxespad=0.)

        plt.xlabel(x)
        plt.ylabel(y)
        return plt.gcf()

    def plot_scalar_field(self, solution, cell_number, series=0, N=20,
                          direction="y", plot_data=True, *args, **kwargs):
        """
        Plot a scalar field in a given direction.

        Args:
            cell_number(int): position of the array to plot
            scalar_field(str): name of the scalar field (or series) to plot
            n_pf(int): number of the  scalar field (or series) to plot
            direction(str): xyz. Caartesian direction to be plotted
            serie: *Deprecated*
            **kwargs: plt.contour kwargs

        Returns:
            scalar field plot
        """

        if isinstance(solution, Solution):
            scalar_field = solution.scalar_field_matrix[series]
        else:
            warnings.warn('Passing the block directly will get deprecated in the next version. Please use Solution'
                          'and block_type instead', FutureWarning)
            scalar_field = solution

        if 'cmap' not in kwargs:
            kwargs['cmap'] = 'magma'

        if plot_data:
            self.plot_data(direction, 'all')

        _a, _b, _c, extent_val, x, y = self._slice(direction, cell_number)[:-2]

        plt.contour(scalar_field.reshape(
            self.model.grid.resolution[0], self.model.grid.resolution[1], self.model.grid.resolution[2])[_a, _b, _c].T,
                    N,
                    extent=extent_val, *args,
                    **kwargs)

        plt.contourf(scalar_field.reshape(
            self.model.grid.resolution[0], self.model.grid.resolution[1], self.model.grid.resolution[2])[_a, _b, _c].T,
                    N,
                    extent=extent_val, alpha=0.6, *args,
                    **kwargs)

        if 'colorbar' in kwargs:
            plt.colorbar()

        plt.xlabel(x)
        plt.ylabel(y)

    @staticmethod
    def plot_topo_g(geo_data, G, centroids, direction="y", label_kwargs=None, node_kwargs=None, edge_kwargs=None):
        if direction == "y":
            c1, c2 = (0, 2)
            e1 = geo_data.grid.extent[1] - geo_data.grid.extent[0]
            e2 = geo_data.grid.extent[5] - geo_data.grid.extent[4]
            d1 = geo_data.grid.extent[0]
            d2 = geo_data.grid.extent[4]
            if len(list(centroids.items())[0][1]) == 2:
                c1, c2 = (0, 1)
            r1 = geo_data.grid.resolution[0]
            r2 = geo_data.grid.resolution[2]
        elif direction == "x":
            c1, c2 = (1, 2)
            e1 = geo_data.grid.extent[3] - geo_data.grid.extent[2]
            e2 = geo_data.grid.extent[5] - geo_data.grid.extent[4]
            d1 = geo_data.grid.extent[2]
            d2 = geo_data.grid.extent[4]
            if len(list(centroids.items())[0][1]) == 2:
                c1, c2 = (0, 1)
            r1 = geo_data.grid.resolution[1]
            r2 = geo_data.grid.resolution[2]
        elif direction == "z":
            c1, c2 = (0, 1)
            e1 = geo_data.grid.extent[1] - geo_data.grid.extent[0]
            e2 = geo_data.grid.extent[3] - geo_data.grid.extent[2]
            d1 = geo_data.grid.extent[0]
            d2 = geo_data.grid.extent[2]
            if len(list(centroids.items())[0][1]) == 2:
                c1, c2 = (0, 1)
            r1 = geo_data.grid.resolution[0]
            r2 = geo_data.grid.resolution[1]

        nkw = {
            "marker": "o",
            "color": "black",
            "markersize": 20,
            "alpha": 0.75
        }
        if node_kwargs is not None:
            nkw.update(node_kwargs)

        tkw = {
            "color": "white",
            "size": 10,
            "ha": "center",
            "va": "center",
            "weight": "ultralight",
            "family": "monospace"
        }
        if label_kwargs is not None:
            tkw.update(label_kwargs)

        lkw = {
            "linewidth": 0.75,
            "color": "black"
        }
        if edge_kwargs is not None:
            lkw.update(edge_kwargs)

        for edge in G.edges():
            a, b = edge
            # plot edges
            plt.plot(np.array([centroids[a][c1], centroids[b][c1]]) * e1 / r1 + d1,
                          np.array([centroids[a][c2], centroids[b][c2]]) * e2 / r2 + d2, **lkw)

            for node in G.nodes():
                plt.plot(centroids[node][c1] * e1 / r1 + d1, centroids[node][c2] * e2 / r2 +d2,
                         marker="o", color="black", markersize=10, alpha=0.75)
                plt.text(centroids[node][c1] * e1 / r1 + d1,
                         centroids[node][c2] * e2 / r2 + d2, str(node), **tkw)

    def plot_gradient(self, scalar_field, gx, gy, gz, cell_number, quiver_stepsize=5, #maybe call r sth. like "stepsize"?
                      direction="y", plot_scalar = True, *args, **kwargs): #include plot data?
        """
            Plot the gradient of the scalar field in a given direction.

            Args:
                geo_data (gempy.DataManagement.InputData): Input data of the model
                scalar_field(numpy.array): scalar field to plot with the gradient
                gx(numpy.array): gradient in x-direction
                gy(numpy.array): gradient in y-direction
                gz(numpy.array): gradient in z-direction
                cell_number(int): position of the array to plot
                quiver_stepsize(int): step size between arrows to indicate gradient
                direction(str): xyz. Caartesian direction to be plotted
                plot_scalar(bool): boolean to plot scalar field
                **kwargs: plt.contour kwargs

            Returns:
                None
        """
        if direction == "y":
            if plot_scalar:
                self.plot_scalar_field(scalar_field, cell_number, direction=direction, plot_data=False)
            U = gx.reshape(self.model.grid.resolution[0], self.model.grid.resolution[1], self.model.grid.resolution[2])[::quiver_stepsize,
                 cell_number, ::quiver_stepsize].T
            V = gz.reshape(self.model.grid.resolution[0], self.model.grid.resolution[1], self.model.grid.resolution[2])[::quiver_stepsize,
                 cell_number, ::quiver_stepsize].T
            plt.quiver(self.model.grid.values[:, 0].reshape(self.model.grid.resolution[0], self.model.grid.resolution[1], self.model.grid.resolution[2])[::quiver_stepsize, cell_number, ::quiver_stepsize].T,
                   self.model.grid.values[:, 2].reshape(self.model.grid.resolution[0], self.model.grid.resolution[1], self.model.grid.resolution[2])[::quiver_stepsize, cell_number, ::quiver_stepsize].T, U, V, pivot="tail",
                   color='blue', alpha=.6)
        elif direction == "x":
            if plot_scalar:
                self.plot_scalar_field(scalar_field, cell_number, direction=direction, plot_data=False)
            U = gy.reshape(self.model.grid.resolution[0], self.model.grid.resolution[1], self.model.grid.resolution[2])[cell_number, ::quiver_stepsize, ::quiver_stepsize].T
            V = gz.reshape(self.model.grid.resolution[0], self.model.grid.resolution[1], self.model.grid.resolution[2])[cell_number, ::quiver_stepsize, ::quiver_stepsize].T
            plt.quiver(self.model.grid.values[:, 1].reshape(self.model.grid.resolution[0], self.model.grid.resolution[1],
                                                            self.model.grid.resolution[2])[cell_number, ::quiver_stepsize,  ::quiver_stepsize].T,
                       self.model.grid.values[:, 2].reshape(self.model.grid.resolution[0], self.model.grid.resolution[1],
                                                            self.model.grid.resolution[2])[cell_number, ::quiver_stepsize,  ::quiver_stepsize].T, U, V,
                       pivot="tail",
                       color='blue', alpha=.6)
        elif direction== "z":
            if plot_scalar:
                self.plot_scalar_field(scalar_field, cell_number, direction=direction, plot_data=False)
            U = gx.reshape(self.model.grid.resolution[0], self.model.grid.resolution[1], self.model.grid.resolution[2])[::quiver_stepsize, ::quiver_stepsize, cell_number].T
            V = gy.reshape(self.model.grid.resolution[0], self.model.grid.resolution[1], self.model.grid.resolution[2])[::quiver_stepsize, ::quiver_stepsize, cell_number].T
            plt.quiver(self.model.grid.values[:, 0].reshape(self.model.grid.resolution[0], self.model.grid.resolution[1],
                                                            self.model.grid.resolution[2])[::quiver_stepsize, ::quiver_stepsize, cell_number].T,
                       self.model.grid.values[:, 1].reshape(self.model.grid.resolution[0], self.model.grid.resolution[1],
                                                            self.model.grid.resolution[2])[::quiver_stepsize, ::quiver_stepsize, cell_number].T, U, V,
                       pivot="tail",
                       color='blue', alpha=.6)
        else:
            raise AttributeError(str(direction) + "must be a cartesian direction, i.e. xyz")

    # TODO: Incorporate to the class
    @staticmethod
    def annotate_plot(frame, label_col, x, y, **kwargs):
        """
        Annotate the plot of a given DataFrame using one of its columns

        Should be called right after a DataFrame or series plot method,
        before telling matplotlib to show the plot.

        Parameters
        ----------
        frame : pandas.DataFrame

        plot_col : str
            The string identifying the column of frame that was plotted

        label_col : str
            The string identifying the column of frame to be used as label

        kwargs:
            Other key-word args that should be passed to plt.annotate

        Returns
        -------
        None

        Notes
        -----
        After calling this function you should call plt.show() to get the
        results. This function only adds the annotations, it doesn't show
        them.
        """
        import matplotlib.pyplot as plt  # Make sure we have pyplot as plt

        for label, x, y in zip(frame[label_col], frame[x], frame[y]):
            plt.annotate(label, xy=(x + 0.2, y + 0.15), **kwargs)
<|MERGE_RESOLUTION|>--- conflicted
+++ resolved
@@ -184,8 +184,6 @@
         # plt.ylim(extent[2] - extent[2]*0.05, extent[3] + extent[3]*0.05)
         plt.xlabel(x)
         plt.ylabel(y)
-<<<<<<< HEAD
-=======
 
         if show_topo:
             if self.model.topography is not None:
@@ -195,7 +193,6 @@
                     self.plot_topography(cell_number=0, direction=direction)
 
 
->>>>>>> 5686a751
         #return fig, ax, p
 
     def _slice(self, direction, cell_number=25):
