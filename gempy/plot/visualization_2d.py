"""
    This file is part of gempy.

    gempy is free software: you can redistribute it and/or modify
    it under the terms of the GNU General Public License as published by
    the Free Software Foundation, either version 3 of the License, or
    (at your option) any later version.

    gempy is distributed in the hope that it will be useful,
    but WITHOUT ANY WARRANTY; without even the implied warranty of
    MERCHANTABILITY or FITNESS FOR A PARTICULAR PURPOSE.  See the
    GNU General Public License for more details.

    You should have received a copy of the GNU General Public License
    along with gempy.  If not, see <http://www.gnu.org/licenses/>.


Module with classes and methods to visualized structural geology data and potential fields of the regional modelling based on
the potential field method.
Tested on Ubuntu 14

Created on 23/09/2016

@author: Miguel de la Varga, Elisa Heim
"""

import warnings
import os


import matplotlib.pyplot as plt
import matplotlib.colors as mcolors
import seaborn as sns
import numpy as np
from os import path
import sys
# This is for sphenix to find the packages
sys.path.append( path.dirname( path.dirname( path.abspath(__file__) ) ) )
from gempy.core.solution import Solution

sns.set_context('talk')
plt.style.use(['seaborn-white', 'seaborn-talk'])

#try:
    #import mplstereonet
    #MPLST_IMPORT = True
#except ImportError:
    #MPLST_IMPORT = False


class PlotData2D(object):
    """
    Class to make the different plot related with gempy

    Args:
        geo_data(gempy.InputData): All values of a DataManagement object
        block(numpy.array): 3D array containing the lithology block
        **kwargs: Arbitrary keyword arguments.

    Keyword Args:
        scalar_field(numpy.ndarray): 3D array containing a individual potential field
        verbose(int): Level of verbosity during the execution of the functions (up to 5). Default 0
    """

    def __init__(self, model, **kwargs):

        self.model = model

        self._color_lot = dict(zip(self.model.surfaces.df['surface'], self.model.surfaces.df['color'])) # model.surfaces.colors.colordict
        self._cmap = mcolors.ListedColormap(list(self.model.surfaces.df['color']))
        self._norm = mcolors.Normalize(vmin=0.5, vmax=len(self._cmap.colors)+0.5)

        self._set_style()

    @staticmethod
    def _set_style():
        """
        Private function to set some plot options

        """

        plt.style.use(['seaborn-white', 'seaborn-talk'])
        sns.set_context("talk")

    def plot_data(self, direction="y", data_type='all', series="all", legend_font_size=10, ve=1, **kwargs):
        """
        Plot the projecton of the raw data (surface_points and orientations) in 2D following a
        specific directions

        Args:
            direction(str): xyz. Caartesian direction to be plotted
            data_type (str): type of data to plot. 'all', 'surface_points' or 'orientations'
            series(str): series to plot
            ve(float): Vertical exageration
            **kwargs: seaborn lmplot key arguments. (TODO: adding the link to them)

        Returns:
            Data plot

        """
        if 'scatter_kws' not in kwargs:
            kwargs['scatter_kws'] = {"marker": "D",
                                     "s": 100,
                                     "edgecolors": "black",
                                     "linewidths": 1}

        x, y, Gx, Gy = self._slice(direction)[4:]
        extent = self._slice(direction)[3]

        aspect = (extent[1] - extent[0]) / (extent[3] - extent[2])
        # apply vertical exageration
        if direction == 'x' or direction == 'y':
            aspect /= ve

        if aspect < 1:
            min_axis = 'width'
        else:
            min_axis = 'height'
        if series == "all":
            series_to_plot_i = self.model.surface_points.df[self.model.surface_points.df["series"].
                isin(self.model.series.df.index.values)]
            series_to_plot_f = self.model.orientations.df[self.model.orientations.df["series"].
                isin(self.model.series.df.index.values)]

        else:

            series_to_plot_i = self.model.surface_points[self.model.surface_points.df["series"] == series]
            series_to_plot_f = self.model.orientations[self.model.orientations.df["series"] == series]

        if data_type == 'all':
            p = sns.lmplot(x, y,
                           data=series_to_plot_i,
                           fit_reg=False,
                           aspect=aspect,
                           hue="surface",
                           #scatter_kws=scatter_kws,
                           legend=False,
                           legend_out=False,
                           palette= self._color_lot,
                           **kwargs)

            p.axes[0, 0].set_ylim(extent[2], extent[3])
            p.axes[0, 0].set_xlim(extent[0], extent[1])

            # Plotting orientations
            plt.quiver(series_to_plot_f[x], series_to_plot_f[y],
                       series_to_plot_f[Gx], series_to_plot_f[Gy],
                       pivot="tail", scale_units=min_axis, scale=10)

        if data_type == 'surface_points':
            p = sns.lmplot(x, y,
                           data=series_to_plot_i,
                           fit_reg=False,
                           aspect=aspect,
                           hue="surface",
                           #scatter_kws=scatter_kws,
                           legend=False,
                           legend_out=False,
                           palette=self._color_lot,
                           **kwargs)
            p.axes[0, 0].set_ylim(extent[2], extent[3])
            p.axes[0, 0].set_xlim(extent[0], extent[1])

        if data_type == 'orientations':
            plt.quiver(series_to_plot_f[x], series_to_plot_f[y],
                       series_to_plot_f[Gx], series_to_plot_f[Gy],
                       pivot="tail", scale_units=min_axis, scale=15)

        plt.legend(bbox_to_anchor=(1.05, 1), loc=2, borderaxespad=0.)

        plt.xlabel(x)
        plt.ylabel(y)

    def _slice(self, direction, cell_number=25):
        """
        Slice the 3D array (blocks or scalar field) in the specific direction selected in the plot functions

        """
        _a, _b, _c = (slice(0, self.model.grid.regular_grid.resolution[0]),
                      slice(0, self.model.grid.regular_grid.resolution[1]),
                      slice(0, self.model.grid.regular_grid.resolution[2]))
        if direction == "x":
            _a = cell_number
            x = "Y"
            y = "Z"
            Gx = "G_y"
            Gy = "G_z"
            extent_val = self.model.grid.regular_grid.extent[[2, 3, 4, 5]]
        elif direction == "y":
            _b = cell_number
            x = "X"
            y = "Z"
            Gx = "G_x"
            Gy = "G_z"
            extent_val = self.model.grid.regular_grid.extent[[0, 1, 4, 5]]
        elif direction == "z":
            _c = cell_number
            x = "X"
            y = "Y"
            Gx = "G_x"
            Gy = "G_y"
            extent_val = self.model.grid.regular_grid.extent[[0, 1, 2, 3]]
        else:
            raise AttributeError(str(direction) + "must be a cartesian direction, i.e. xyz")
        return _a, _b, _c, extent_val, x, y, Gx, Gy

    def _slice2D(self, cell_number, direction):
        if direction == 'x':
            _slice = np.s_[cell_number, :, :]
            extent = self.model.grid.regular_grid.extent[[2, 3, 4, 5]]
        elif direction == 'y':
            _slice = np.s_[:, cell_number, :]
            extent = self.model.grid.regular_grid.extent[[0, 1, 4, 5]]
        elif direction == 'z':
            _slice = np.s_[:, :, cell_number]
            extent = self.model.grid.regular_grid.extent[[1, 2, 3, 4]]
        else:
            print('not a direction')
        return _slice, extent

    def plot_topography(self, cell_number, direction):
        line = self.model.grid.topography._line_in_section(cell_number=cell_number, direction=direction)
        if direction == 'x':
            ext = self.model.grid.regular_grid.extent[[2, 3, 4, 5]]
        elif direction == 'y':
            ext = self.model.grid.regular_grid.extent[[0, 1, 4, 5]]
        # add corners
        line = np.append(line, ([ext[1], line[0, -1]], [ext[1], ext[3]], [ext[0], ext[3]], [ext[0], line[0, 1]])).reshape(-1,2)
        plt.fill(line[:, 0], line[:, 1], color='k')#, alpha=0.5)


    def extract_fault_lines(self, cell_number=25, direction='y'):
        faults = list(self.model.faults.df[self.model.faults.df['isFault'] == True].index)
        _slice, extent = self._slice2D(cell_number, direction)
        for fault in faults:
            f_id = int(self.model.series.df.loc[fault, 'order_series']) - 1
            block = self.model.solutions.scalar_field_matrix[f_id]
            level = self.model.solutions.scalar_field_at_surface_points[f_id][np.where(
                self.model.solutions.scalar_field_at_surface_points[f_id] != 0)]
            plt.contour(block.reshape(self.model.grid.regular_grid.resolution)[_slice].T, 0, extent=extent, levels=level,
                        colors=self._cmap.colors[f_id], linestyles='solid')

<<<<<<< HEAD
    def plot_block_section(self, solution:Solution, cell_number=13, block=None, direction="y", interpolation='none',
                           show_data=False, show_faults=False, show_topo = True,  block_type=None, ve=1, **kwargs):
        """
        Plot a section of the block model
=======
    def plot_map(self, solution: Solution, contour_lines=True):
        # maybe add contour kwargs
        assert solution.geological_map is not None, 'Geological map not computed. Activate the topography grid.'
        geomap = solution.geological_map.reshape(self.model.grid.topography.values_3D[:,:,2].shape)
        fig, ax = plt.subplots()
        plt.imshow(geomap, origin="lower", extent=self.model.grid.topography.extent, cmap=self._cmap, norm=self._norm)
        if contour_lines == True:
            CS = ax.contour(self.model.grid.topography.values_3D[:, :, 2],  cmap='Greys', linestyles='solid',
                            extent=self.model.grid.topography.extent)
            ax.clabel(CS, inline=1, fontsize=10, fmt='%d')
            cbar = plt.colorbar(CS)
            cbar.set_label('elevation [m]')
        plt.title("Geological map", fontsize=15)
        plt.xlabel('X')
        plt.ylabel('Y')

    def plot_block_section(self, solution:Solution, cell_number:int, block:np.ndarray=None, direction:str="y",
                           interpolation:str='none', show_data:bool=False, show_faults:bool=False, show_topo:bool=True,
                           block_type=None, ve:float=1, **kwargs):
        """Plot a section of the block model
>>>>>>> ca8540c6

        Args:
            solution (Solution): [description]
            cell_number (int): Section position of the array to plot.
            block (np.ndarray, optional): Lithology block. Defaults to None.
            direction (str, optional): Cartesian direction to be plotted
                ("x", "y", "z"). Defaults to "y".
            interpolation (str, optional): Type of interpolation of plt.imshow.
                Defaults to 'none'. Acceptable values are ('none' ,'nearest',
                'bilinear', 'bicubic', 'spline16', 'spline36', 'hanning',
                'hamming', 'hermite', 'kaiser', 'quadric', 'catrom', 'gaussian',
                'bessel', 'mitchell', 'sinc', 'lanczos'.
            show_data (bool, optional): Plots input data on-top of block
                section. Defaults to False.
            show_faults (bool, optional): Plot fault line on-top of block
                section. Defaults to False.
            show_topo (bool, optional): Plots block section with topography.
                Defaults to True.
            block_type ([type], optional): [description]. Defaults to None.
            ve (float, optional): Vertical exaggeration. Defaults to 1.

        Returns:
            (gempy.plot.visualization_2d.PlotData2D) Block section plot.
        """
        if block is None:
            _block = solution.lith_block
        else:
            _block = block
            if _block.dtype == bool:
                kwargs['cmap'] = 'viridis'
                kwargs['norm'] = None

        if block_type is not None:
            raise NotImplementedError

        plot_block = _block.reshape(self.model.grid.regular_grid.resolution[0],
                                    self.model.grid.regular_grid.resolution[1],
                                    self.model.grid.regular_grid.resolution[2])
        _a, _b, _c, extent_val, x, y = self._slice(direction, cell_number)[:-2]

        if show_data:
            self.plot_data(direction, 'all')
        # TODO: plot_topo option - need fault_block for that

        # apply vertical exageration
        if direction in ("x", "y"):
            aspect = ve
        else:
            aspect = 1

        if 'cmap' not in kwargs:
            kwargs['cmap'] = self._cmap
        if 'norm' not in kwargs:
            kwargs['norm'] = self._norm

        im = plt.imshow(plot_block[_a, _b, _c].T,
                        origin="bottom",
                        extent=extent_val,
                        interpolation=interpolation,
                        aspect=aspect,
                        **kwargs)

        if extent_val[3] < 0:           # correct vertical orientation of plot
            plt.gca().invert_yaxis()    # if maximum vertical extent negative

        if show_faults:
            self.extract_fault_lines(cell_number, direction)

        if show_topo:
            if self.model.grid.topography is not None:
                if direction == 'z':
                    plt.contour(self.model.grid.topography.values_3D[:, :, 2], extent=extent_val, cmap='Greys')
                else:
                    self.plot_topography(cell_number=cell_number, direction=direction)

        if not show_data:
            import matplotlib.patches as mpatches
            patches = [mpatches.Patch(color=color, label=surface) for surface, color in self._color_lot.items()]
            plt.legend(handles=patches, bbox_to_anchor=(1.05, 1), loc=2, borderaxespad=0.)

        plt.xlabel(x)
        plt.ylabel(y)
        return plt.gcf()

    def plot_scalar_field(self, solution, cell_number, series=0, N=20,
                          direction="y", plot_data=True, *args, **kwargs):
        """
        Plot a scalar field in a given direction.

        Args:
            cell_number(int): position of the array to plot
            scalar_field(str): name of the scalar field (or series) to plot
            n_pf(int): number of the  scalar field (or series) to plot
            direction(str): xyz. Caartesian direction to be plotted
            serie: *Deprecated*
            **kwargs: plt.contour kwargs

        Returns:
            scalar field plot
        """

        if isinstance(solution, Solution):
            scalar_field = solution.scalar_field_matrix[series]
        else:
            warnings.warn('Passing the block directly will get deprecated in the next version. Please use Solution'
                          'and block_type instead', FutureWarning)
            scalar_field = solution

        if 'cmap' not in kwargs:
            kwargs['cmap'] = 'magma'

        if plot_data:
            self.plot_data(direction, 'all')

        _a, _b, _c, extent_val, x, y = self._slice(direction, cell_number)[:-2]

        plt.contour(scalar_field.reshape(
            self.model.grid.regular_grid.resolution[0], self.model.grid.regular_grid.resolution[1], self.model.grid.regular_grid.resolution[2])[_a, _b, _c].T,
                    N,
                    extent=extent_val, *args,
                    **kwargs)

        plt.contourf(scalar_field.reshape(
            self.model.grid.regular_grid.resolution[0], self.model.grid.regular_grid.resolution[1], self.model.grid.regular_grid.resolution[2])[_a, _b, _c].T,
                    N,
                    extent=extent_val, alpha=0.6, *args,
                    **kwargs)

        if 'colorbar' in kwargs:
            plt.colorbar()

        plt.xlabel(x)
        plt.ylabel(y)

    @staticmethod
    def plot_topo_g(geo_model, G, centroids, direction="y",
                    label_kwargs=None, node_kwargs=None, edge_kwargs=None):
        res = geo_model.grid.regular_grid.resolution
        if direction == "y":
            c1, c2 = (0, 2)
            e1 = geo_model.grid.extent[1] - geo_model.grid.extent[0]
            e2 = geo_model.grid.extent[5] - geo_model.grid.extent[4]
            d1 = geo_model.grid.extent[0]
            d2 = geo_model.grid.extent[4]
            if len(list(centroids.items())[0][1]) == 2:
                c1, c2 = (0, 1)
            r1 = res[0]
            r2 = res[2]
        elif direction == "x":
            c1, c2 = (1, 2)
            e1 = geo_model.grid.extent[3] - geo_model.grid.extent[2]
            e2 = geo_model.grid.extent[5] - geo_model.grid.extent[4]
            d1 = geo_model.grid.extent[2]
            d2 = geo_model.grid.extent[4]
            if len(list(centroids.items())[0][1]) == 2:
                c1, c2 = (0, 1)
            r1 = res[1]
            r2 = res[2]
        elif direction == "z":
            c1, c2 = (0, 1)
            e1 = geo_model.grid.extent[1] - geo_model.grid.extent[0]
            e2 = geo_model.grid.extent[3] - geo_model.grid.extent[2]
            d1 = geo_model.grid.extent[0]
            d2 = geo_model.grid.extent[2]
            if len(list(centroids.items())[0][1]) == 2:
                c1, c2 = (0, 1)
            r1 = res[0]
            r2 = res[1]

        nkw = {
            "marker": "o",
            "color": "black",
            "markersize": 20,
            "alpha": 0.75
        }
        if node_kwargs is not None:
            nkw.update(node_kwargs)

        tkw = {
            "color": "white",
            "size": 10,
            "ha": "center",
            "va": "center",
            "weight": "ultralight",
            "family": "monospace"
        }
        if label_kwargs is not None:
            tkw.update(label_kwargs)

        lkw = {
            "linewidth": 0.75,
            "color": "black"
        }
        if edge_kwargs is not None:
            lkw.update(edge_kwargs)

        for edge in G.edges():
            a, b = edge
            # plot edges
            plt.plot(np.array([centroids[a][c1], centroids[b][c1]]) * e1 / r1 + d1,
                          np.array([centroids[a][c2], centroids[b][c2]]) * e2 / r2 + d2, **lkw)

            for node in G.nodes():
                plt.plot(centroids[node][c1] * e1 / r1 + d1, centroids[node][c2] * e2 / r2 +d2,
                         marker="o", color="black", markersize=10, alpha=0.75)
                plt.text(centroids[node][c1] * e1 / r1 + d1,
                         centroids[node][c2] * e2 / r2 + d2, str(node), **tkw)

    def plot_gradient(self, scalar_field, gx, gy, gz, cell_number, quiver_stepsize=5, #maybe call r sth. like "stepsize"?
                      direction="y", plot_scalar = True, *args, **kwargs): #include plot data?
        """
            Plot the gradient of the scalar field in a given direction.

            Args:
                geo_data (gempy.DataManagement.InputData): Input data of the model
                scalar_field(numpy.array): scalar field to plot with the gradient
                gx(numpy.array): gradient in x-direction
                gy(numpy.array): gradient in y-direction
                gz(numpy.array): gradient in z-direction
                cell_number(int): position of the array to plot
                quiver_stepsize(int): step size between arrows to indicate gradient
                direction(str): xyz. Caartesian direction to be plotted
                plot_scalar(bool): boolean to plot scalar field
                **kwargs: plt.contour kwargs

            Returns:
                None
        """
        if direction == "y":
            if plot_scalar:
                self.plot_scalar_field(scalar_field, cell_number, direction=direction, plot_data=False)
            U = gx.reshape(self.model.grid.regular_grid.resolution[0], self.model.grid.regular_grid.resolution[1], self.model.grid.regular_grid.resolution[2])[::quiver_stepsize,
                 cell_number, ::quiver_stepsize].T
            V = gz.reshape(self.model.grid.regular_grid.resolution[0], self.model.grid.regular_grid.resolution[1], self.model.grid.regular_grid.resolution[2])[::quiver_stepsize,
                 cell_number, ::quiver_stepsize].T
            plt.quiver(self.model.grid.values[:, 0].reshape(self.model.grid.regular_grid.resolution[0], self.model.grid.regular_grid.resolution[1], self.model.grid.regular_grid.resolution[2])[::quiver_stepsize, cell_number, ::quiver_stepsize].T,
                   self.model.grid.values[:, 2].reshape(self.model.grid.regular_grid.resolution[0], self.model.grid.regular_grid.resolution[1], self.model.grid.regular_grid.resolution[2])[::quiver_stepsize, cell_number, ::quiver_stepsize].T, U, V, pivot="tail",
                   color='blue', alpha=.6)
        elif direction == "x":
            if plot_scalar:
                self.plot_scalar_field(scalar_field, cell_number, direction=direction, plot_data=False)
            U = gy.reshape(self.model.grid.regular_grid.resolution[0], self.model.grid.regular_grid.resolution[1], self.model.grid.regular_grid.resolution[2])[cell_number, ::quiver_stepsize, ::quiver_stepsize].T
            V = gz.reshape(self.model.grid.regular_grid.resolution[0], self.model.grid.regular_grid.resolution[1], self.model.grid.regular_grid.resolution[2])[cell_number, ::quiver_stepsize, ::quiver_stepsize].T
            plt.quiver(self.model.grid.values[:, 1].reshape(self.model.grid.regular_grid.resolution[0], self.model.grid.regular_grid.resolution[1],
                                                            self.model.grid.regular_grid.resolution[2])[cell_number, ::quiver_stepsize,  ::quiver_stepsize].T,
                       self.model.grid.values[:, 2].reshape(self.model.grid.regular_grid.resolution[0], self.model.grid.regular_grid.resolution[1],
                                                            self.model.grid.regular_grid.resolution[2])[cell_number, ::quiver_stepsize,  ::quiver_stepsize].T, U, V,
                       pivot="tail",
                       color='blue', alpha=.6)
        elif direction== "z":
            if plot_scalar:
                self.plot_scalar_field(scalar_field, cell_number, direction=direction, plot_data=False)
            U = gx.reshape(self.model.grid.regular_grid.resolution[0], self.model.grid.regular_grid.resolution[1], self.model.grid.regular_grid.resolution[2])[::quiver_stepsize, ::quiver_stepsize, cell_number].T
            V = gy.reshape(self.model.grid.regular_grid.resolution[0], self.model.grid.regular_grid.resolution[1], self.model.grid.regular_grid.resolution[2])[::quiver_stepsize, ::quiver_stepsize, cell_number].T
            plt.quiver(self.model.grid.values[:, 0].reshape(self.model.grid.regular_grid.resolution[0], self.model.grid.regular_grid.resolution[1],
                                                            self.model.grid.regular_grid.resolution[2])[::quiver_stepsize, ::quiver_stepsize, cell_number].T,
                       self.model.grid.values[:, 1].reshape(self.model.grid.regular_grid.resolution[0], self.model.grid.regular_grid.resolution[1],
                                                            self.model.grid.regular_grid.resolution[2])[::quiver_stepsize, ::quiver_stepsize, cell_number].T, U, V,
                       pivot="tail",
                       color='blue', alpha=.6)
        else:
            raise AttributeError(str(direction) + "must be a cartesian direction, i.e. xyz")

    def plot_stereonet(self, litho=None, planes=True, poles=True, single_plots=False,
                       show_density=False):
        '''
        Plot an equal-area projection of the orientations dataframe using mplstereonet.

        Args:
            geo_model (gempy.DataManagement.InputData): Input data of the model
            series_only: To select whether a stereonet is plotted per series or per formation
            litho: selection of formation or series names, as list. If None, all are plotted
            planes: If True, azimuth and dip are plotted as great circles
            poles: If True, pole points (plane normal vectors) of azimuth and dip are plotted
            single_plots: If True, each formation is plotted in a single stereonet
            show_density: If True, density contour plot around the pole points is shown

        Returns:
            None
        '''

        try:
            import mplstereonet
        except ImportError:
            warnings.warn('mplstereonet package is not installed. No stereographic projection available.')

        from collections import OrderedDict
        import pandas as pn

        if litho is None:
            litho = self.model.orientations.df['surface'].unique()

        if single_plots is False:
            fig, ax = mplstereonet.subplots(figsize=(5, 5))
            df_sub2 = pn.DataFrame()
            for i in litho:
                df_sub2 = df_sub2.append(self.model.orientations.df[self.model.orientations.df['surface'] == i])

        for formation in litho:
            if single_plots:
                fig = plt.figure(figsize=(5, 5))
                ax = fig.add_subplot(111, projection='stereonet')
                ax.set_title(formation, y=1.1)

            #if series_only:
                #df_sub = self.model.orientations.df[self.model.orientations.df['series'] == formation]
            #else:
            df_sub = self.model.orientations.df[self.model.orientations.df['surface'] == formation]

            if poles:
                ax.pole(df_sub['azimuth'] - 90, df_sub['dip'], marker='o', markersize=7,
                        markerfacecolor=self._color_lot[formation],
                        markeredgewidth=1.1, markeredgecolor='gray', label=formation + ': ' + 'pole point')
            if planes:
                ax.plane(df_sub['azimuth'] - 90, df_sub['dip'], color=self._color_lot[formation],
                         linewidth=1.5, label=formation + ': ' + 'azimuth/dip')
            if show_density:
                if single_plots:
                    ax.density_contourf(df_sub['azimuth'] - 90, df_sub['dip'],
                                        measurement='poles', cmap='viridis', alpha=.5)
                else:
                    ax.density_contourf(df_sub2['azimuth'] - 90, df_sub2['dip'], measurement='poles', cmap='viridis',
                                        alpha=.5)

            fig.subplots_adjust(top=0.8)
            handles, labels = ax.get_legend_handles_labels()
            by_label = OrderedDict(zip(labels, handles))
            ax.legend(by_label.values(), by_label.keys(), bbox_to_anchor=(1.9, 1.1))
            ax.grid(True, color='black', alpha=0.25)


    # TODO: Incorporate to the class
    @staticmethod
    def annotate_plot(frame, label_col, x, y, **kwargs):
        """
        Annotate the plot of a given DataFrame using one of its columns

        Should be called right after a DataFrame or series plot method,
        before telling matplotlib to show the plot.

        Parameters
        ----------
        frame : pandas.DataFrame

        plot_col : str
            The string identifying the column of frame that was plotted

        label_col : str
            The string identifying the column of frame to be used as label

        kwargs:
            Other key-word args that should be passed to plt.annotate

        Returns
        -------
        None

        Notes
        -----
        After calling this function you should call plt.show() to get the
        results. This function only adds the annotations, it doesn't show
        them.
        """
        import matplotlib.pyplot as plt  # Make sure we have pyplot as plt

        for label, x, y in zip(frame[label_col], frame[x], frame[y]):
            plt.annotate(label, xy=(x + 0.2, y + 0.15), **kwargs)
<|MERGE_RESOLUTION|>--- conflicted
+++ resolved
@@ -240,12 +240,6 @@
             plt.contour(block.reshape(self.model.grid.regular_grid.resolution)[_slice].T, 0, extent=extent, levels=level,
                         colors=self._cmap.colors[f_id], linestyles='solid')
 
-<<<<<<< HEAD
-    def plot_block_section(self, solution:Solution, cell_number=13, block=None, direction="y", interpolation='none',
-                           show_data=False, show_faults=False, show_topo = True,  block_type=None, ve=1, **kwargs):
-        """
-        Plot a section of the block model
-=======
     def plot_map(self, solution: Solution, contour_lines=True):
         # maybe add contour kwargs
         assert solution.geological_map is not None, 'Geological map not computed. Activate the topography grid.'
@@ -266,7 +260,6 @@
                            interpolation:str='none', show_data:bool=False, show_faults:bool=False, show_topo:bool=True,
                            block_type=None, ve:float=1, **kwargs):
         """Plot a section of the block model
->>>>>>> ca8540c6
 
         Args:
             solution (Solution): [description]
